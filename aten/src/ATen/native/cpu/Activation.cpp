--- conflicted
+++ resolved
@@ -169,22 +169,10 @@
 // TODO(yangxm): Add another fast kernel using formula
 // y = 0.5x * (1 + tanh(sqrt(2/Pi) * (x + 0.044715x^3)))
 // and the fast tanh impl from Eigen.
-<<<<<<< HEAD
 void GeluKernelImpl(TensorIteratorBase& it, bool approximate) {
-  if (at::hasMKL() && it.is_contiguous() && !approximate) {
-    AT_DISPATCH_FLOATING_TYPES(it.dtype(), "GeluKernelImpl", [&]() {
-      GeluMKLKernelImpl<scalar_t>(&it);
-    });
-  } else {
-    auto grain_size = at::internal::GRAIN_SIZE;
-    // Numbers based on benchmarking.
-    // Benchmark: benchmarks/operator_benchmarks/pt/gelu_test.py
-=======
-void GeluKernelImpl(TensorIteratorBase& it) {
   auto grain_size = at::internal::GRAIN_SIZE;
   // Numbers based on benchmarking.
   // Benchmark: benchmarks/operator_benchmarks/pt/gelu_test.py
->>>>>>> aa80f05d
 #ifdef C10_MOBILE
   // Benchmarked on S8 US phone.
   // Internal benchmarking that converts operator benchmark into
@@ -199,189 +187,127 @@
   //           python -m pt.gelu_test --tag_filter long --omp_num_threads 1
   constexpr int64_t GELU_MIN_ELEMENTS_FOR_MULTI_THREADING{16384};
 #endif
-<<<<<<< HEAD
-    if (it.numel() > GELU_MIN_ELEMENTS_FOR_MULTI_THREADING) {
-      grain_size = it.numel() / at::get_num_threads();
-    }
-
-    if (approximate) {
-      AT_DISPATCH_FLOATING_TYPES(it.dtype(), "GeluKernelImpl", [&]() {
-        using Vec = vec::Vectorized<scalar_t>;
-        const Vec kBetaVec(M_SQRT2 * M_2_SQRTPI * 0.5);
-        const Vec kKappaVec(0.044715);
-        const Vec kOneVec(1);
-        const Vec kThreeVec(3);
-        const Vec kPointFiveVec(0.5);
-        cpu_kernel_vec(
-            it,
-            [](scalar_t x) {
-              constexpr scalar_t kBeta = M_SQRT2 * M_2_SQRTPI * 0.5;
-              constexpr scalar_t kKappa = 0.044715;
-              auto inner = kBeta * (x + kKappa * std::pow(x, scalar_t(3)));
-              return scalar_t(0.5) * scalar_t(x) * (scalar_t(1) + std::tanh(inner));
-            },
-            [&](Vec x_vec) {
-              auto inner_vec = kBetaVec * (x_vec + kKappaVec * x_vec.pow(kThreeVec));
-              return kPointFiveVec * x_vec * (kOneVec + inner_vec.tanh());
-            },
-            grain_size);
-      });
-    } else {
-      AT_DISPATCH_FLOATING_TYPES(it.dtype(), "GeluKernelImpl", [&]() {
-        using Vec = vec::Vectorized<scalar_t>;
-        const Vec kAlphaVec(M_SQRT1_2);
-        const Vec kOneVec(1);
-        const Vec kPointFiveVec(0.5);
-        cpu_kernel_vec(
-            it,
-            [](scalar_t x) {
-              constexpr scalar_t kAlpha = M_SQRT1_2;
-              return x * scalar_t(0.5) * (scalar_t(1) + std::erf(x * kAlpha));
-            },
-            [&](Vec x_vec) {
-              return x_vec * kPointFiveVec *
-                  (kOneVec + (x_vec * kAlphaVec).erf());
-            },
-            grain_size);
-      });
-    }
-=======
-  if (it.numel() > GELU_MIN_ELEMENTS_FOR_MULTI_THREADING) {
-    grain_size = it.numel() / at::get_num_threads();
->>>>>>> aa80f05d
-  }
-  AT_DISPATCH_FLOATING_TYPES_AND(
-      ScalarType::BFloat16, it.dtype(), "GeluKernelImpl", [&]() {
-    using Vec = vec::Vectorized<scalar_t>;
-    const Vec kAlphaVec(scalar_t(M_SQRT1_2));
-    const Vec kOneVec(scalar_t(1));
-    const Vec kPointFiveVec(scalar_t(0.5));
-    cpu_kernel_vec(
-        it,
-        [](scalar_t x) {
-          const scalar_t kAlpha = scalar_t(M_SQRT1_2);
-          return x * scalar_t(0.5) * (scalar_t(1) + std::erf(x * kAlpha));
-        },
-        [&](Vec x_vec) {
-          return x_vec * kPointFiveVec *
-              (kOneVec + (x_vec * kAlphaVec).erf());
-        },
-        grain_size);
-  });
-}
-
-<<<<<<< HEAD
-void GeluBackwardKernelImpl(TensorIteratorBase& it, bool approximate) {
-  if (hasMKL() && it.is_contiguous() && !approximate) {
-    AT_DISPATCH_FLOATING_TYPES(it.dtype(), "GeluBackwardKernelImpl", [&]() {
-      GeluBackwardMKLKernelImpl<scalar_t>(&it);
+  if (approximate) {
+    AT_DISPATCH_FLOATING_TYPES(it.dtype(), "GeluKernelImpl", [&]() {
+      using Vec = vec::Vectorized<scalar_t>;
+      const Vec kBetaVec(M_SQRT2 * M_2_SQRTPI * 0.5);
+      const Vec kKappaVec(0.044715);
+      const Vec kOneVec(1);
+      const Vec kThreeVec(3);
+      const Vec kPointFiveVec(0.5);
+      cpu_kernel_vec(
+          it,
+          [](scalar_t x) {
+            constexpr scalar_t kBeta = M_SQRT2 * M_2_SQRTPI * 0.5;
+            constexpr scalar_t kKappa = 0.044715;
+            auto inner = kBeta * (x + kKappa * std::pow(x, scalar_t(3)));
+            return scalar_t(0.5) * scalar_t(x) * (scalar_t(1) + std::tanh(inner));
+          },
+          [&](Vec x_vec) {
+            auto inner_vec = kBetaVec * (x_vec + kKappaVec * x_vec.pow(kThreeVec));
+            return kPointFiveVec * x_vec * (kOneVec + inner_vec.tanh());
+          },
+          grain_size);
     });
   } else {
-    if (approximate) {
-      AT_DISPATCH_FLOATING_TYPES(it.dtype(), "GeluBackwardKernelImpl", [&]() {
-        using Vec = vec::Vectorized<scalar_t>;
-        const Vec kBetaVec(M_SQRT2 * M_2_SQRTPI * 0.5);
-        const Vec kKappaVec(0.044715);
-        const Vec kOneVec(1);
-        const Vec kThreeVec(3);
-        const Vec kPointFiveVec(0.5);
-        cpu_kernel_vec(
-            it,
-            [](scalar_t dy, scalar_t x) {
-              constexpr scalar_t kBeta = M_SQRT2 * M_2_SQRTPI * 0.5;
-              constexpr scalar_t kKappa = 0.044715;
-              auto inner = kBeta * (x + kKappa * std::pow(x, scalar_t(3)));
-              auto tanh_inner = std::tanh(inner);
-
-              auto left = scalar_t(0.5) * x;
-              auto right = scalar_t(1) + tanh_inner;
-
-              auto left_derivative = scalar_t(0.5) * right;
-
-              auto tanh_derivative = scalar_t(1) - tanh_inner * tanh_inner;
-              auto inner_derivative =
-                kBeta * (scalar_t(1) + scalar_t(3) * kKappa * x * x);
-              auto right_derivative = left * tanh_derivative * inner_derivative;
-
-              return dy * (left_derivative + right_derivative);
-            },
-            [&](Vec dy_vec, Vec x_vec) {
-              auto inner_vec =
-                  kBetaVec * (x_vec + kKappaVec * x_vec.pow(kThreeVec));
-              auto tanh_inner_vec = inner_vec.tanh();
-
-              auto left_vec = kPointFiveVec * x_vec;
-              auto right_vec = kOneVec + tanh_inner_vec;
-
-              auto left_derivative_vec = kPointFiveVec * right_vec;
-
-              auto tanh_derivative_vec =
-                  kOneVec - tanh_inner_vec * tanh_inner_vec;
-              auto inner_derivative_vec =
-                  kBetaVec * (kOneVec + kThreeVec * kKappaVec * x_vec * x_vec);
-              auto right_derivative_vec =
-                  left_vec * tanh_derivative_vec * inner_derivative_vec;
-
-              return dy_vec * (left_derivative_vec + right_derivative_vec);
-            });
-      });
-    } else {
-      AT_DISPATCH_FLOATING_TYPES(it.dtype(), "GeluBackwardKernelImpl", [&]() {
-        using Vec = vec::Vectorized<scalar_t>;
-        const Vec kAlphaVec(M_SQRT1_2);
-        const Vec kBetaVec(M_2_SQRTPI * M_SQRT1_2 * 0.5);
-        const Vec kOneVec(1);
-        const Vec kPointFiveVec(0.5);
-        const Vec kMinusPointFiveVec(-0.5);
-        cpu_kernel_vec(
-            it,
-            [](scalar_t dy, scalar_t x) {
-              constexpr scalar_t kAlpha = M_SQRT1_2;
-              constexpr scalar_t kBeta = M_2_SQRTPI * M_SQRT1_2 * 0.5;
-              const scalar_t cdf =
-                  scalar_t(0.5) * (scalar_t(1) + std::erf(x * kAlpha));
-              const scalar_t pdf = kBeta * std::exp(x * x * scalar_t(-0.5));
-              return dy * (cdf + x * pdf);
-            },
-            [&](Vec dy_vec, Vec x_vec) {
-              const Vec cdf_vec =
-                  kPointFiveVec * (kOneVec + (x_vec * kAlphaVec).erf());
-              const Vec pdf_vec =
-                  kBetaVec * (x_vec * x_vec * kMinusPointFiveVec).exp();
-              return dy_vec * (cdf_vec + x_vec * pdf_vec);
-            });
-      });
-    }
+    AT_DISPATCH_FLOATING_TYPES_AND(
+        ScalarType::BFloat16, it.dtype(), "GeluKernelImpl", [&]() {
+      using Vec = vec::Vectorized<scalar_t>;
+      const Vec kAlphaVec(scalar_t(M_SQRT1_2));
+      const Vec kOneVec(scalar_t(1));
+      const Vec kPointFiveVec(scalar_t(0.5));
+      cpu_kernel_vec(
+          it,
+          [](scalar_t x) {
+            const scalar_t kAlpha = scalar_t(M_SQRT1_2);
+            return x * scalar_t(0.5) * (scalar_t(1) + std::erf(x * kAlpha));
+          },
+          [&](Vec x_vec) {
+            return x_vec * kPointFiveVec *
+                (kOneVec + (x_vec * kAlphaVec).erf());
+          },
+          grain_size);
+    });
   }
-=======
-void GeluBackwardKernelImpl(TensorIteratorBase& it) {
-  AT_DISPATCH_FLOATING_TYPES_AND(
-      ScalarType::BFloat16, it.dtype(), "GeluBackwardKernelImpl", [&]() {
-    using Vec = vec::Vectorized<scalar_t>;
-    const Vec kAlphaVec(scalar_t(M_SQRT1_2));
-    const Vec kBetaVec(scalar_t(M_2_SQRTPI * M_SQRT1_2 * 0.5));
-    const Vec kOneVec(scalar_t(1));
-    const Vec kPointFiveVec(scalar_t(0.5));
-    const Vec kMinusPointFiveVec(scalar_t(-0.5));
-    cpu_kernel_vec(
-        it,
-        [](scalar_t dy, scalar_t x) {
-          const scalar_t kAlpha = scalar_t(M_SQRT1_2);
-          const scalar_t kBeta = M_2_SQRTPI * M_SQRT1_2 * scalar_t(0.5);
-          const scalar_t cdf =
-              scalar_t(0.5) * (scalar_t(1) + std::erf(x * kAlpha));
-          const scalar_t pdf = kBeta * std::exp(x * x * scalar_t(-0.5));
-          return dy * (cdf + x * pdf);
-        },
-        [&](Vec dy_vec, Vec x_vec) {
-          const Vec cdf_vec =
-              kPointFiveVec * (kOneVec + (x_vec * kAlphaVec).erf());
-          const Vec pdf_vec =
-              kBetaVec * (x_vec * x_vec * kMinusPointFiveVec).exp();
-          return dy_vec * (cdf_vec + x_vec * pdf_vec);
-        });
-  });
->>>>>>> aa80f05d
+}
+
+void GeluBackwardKernelImpl(TensorIteratorBase& it, bool approximate) {
+  if (approximate) {
+    AT_DISPATCH_FLOATING_TYPES(it.dtype(), "GeluBackwardKernelImpl", [&]() {
+      using Vec = vec::Vectorized<scalar_t>;
+      const Vec kBetaVec(M_SQRT2 * M_2_SQRTPI * 0.5);
+      const Vec kKappaVec(0.044715);
+      const Vec kOneVec(1);
+      const Vec kThreeVec(3);
+      const Vec kPointFiveVec(0.5);
+      cpu_kernel_vec(
+          it,
+          [](scalar_t dy, scalar_t x) {
+            constexpr scalar_t kBeta = M_SQRT2 * M_2_SQRTPI * 0.5;
+            constexpr scalar_t kKappa = 0.044715;
+            auto inner = kBeta * (x + kKappa * std::pow(x, scalar_t(3)));
+            auto tanh_inner = std::tanh(inner);
+
+            auto left = scalar_t(0.5) * x;
+            auto right = scalar_t(1) + tanh_inner;
+
+            auto left_derivative = scalar_t(0.5) * right;
+
+            auto tanh_derivative = scalar_t(1) - tanh_inner * tanh_inner;
+            auto inner_derivative =
+              kBeta * (scalar_t(1) + scalar_t(3) * kKappa * x * x);
+            auto right_derivative = left * tanh_derivative * inner_derivative;
+
+            return dy * (left_derivative + right_derivative);
+          },
+          [&](Vec dy_vec, Vec x_vec) {
+            auto inner_vec =
+                kBetaVec * (x_vec + kKappaVec * x_vec.pow(kThreeVec));
+            auto tanh_inner_vec = inner_vec.tanh();
+
+            auto left_vec = kPointFiveVec * x_vec;
+            auto right_vec = kOneVec + tanh_inner_vec;
+
+            auto left_derivative_vec = kPointFiveVec * right_vec;
+
+            auto tanh_derivative_vec =
+                kOneVec - tanh_inner_vec * tanh_inner_vec;
+            auto inner_derivative_vec =
+                kBetaVec * (kOneVec + kThreeVec * kKappaVec * x_vec * x_vec);
+            auto right_derivative_vec =
+                left_vec * tanh_derivative_vec * inner_derivative_vec;
+
+            return dy_vec * (left_derivative_vec + right_derivative_vec);
+          });
+    });
+  } else {
+    AT_DISPATCH_FLOATING_TYPES_AND(
+        ScalarType::BFloat16, it.dtype(), "GeluBackwardKernelImpl", [&]() {
+      using Vec = vec::Vectorized<scalar_t>;
+      const Vec kAlphaVec(scalar_t(M_SQRT1_2));
+      const Vec kBetaVec(scalar_t(M_2_SQRTPI * M_SQRT1_2 * 0.5));
+      const Vec kOneVec(scalar_t(1));
+      const Vec kPointFiveVec(scalar_t(0.5));
+      const Vec kMinusPointFiveVec(scalar_t(-0.5));
+      cpu_kernel_vec(
+          it,
+          [](scalar_t dy, scalar_t x) {
+            const scalar_t kAlpha = scalar_t(M_SQRT1_2);
+            const scalar_t kBeta = M_2_SQRTPI * M_SQRT1_2 * scalar_t(0.5);
+            const scalar_t cdf =
+                scalar_t(0.5) * (scalar_t(1) + std::erf(x * kAlpha));
+            const scalar_t pdf = kBeta * std::exp(x * x * scalar_t(-0.5));
+            return dy * (cdf + x * pdf);
+          },
+          [&](Vec dy_vec, Vec x_vec) {
+            const Vec cdf_vec =
+                kPointFiveVec * (kOneVec + (x_vec * kAlphaVec).erf());
+            const Vec pdf_vec =
+                kBetaVec * (x_vec * x_vec * kMinusPointFiveVec).exp();
+            return dy_vec * (cdf_vec + x_vec * pdf_vec);
+          });
+    });
+  }
 }
 
 void hardsigmoid_kernel(TensorIteratorBase& iter) {
