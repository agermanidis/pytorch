--- conflicted
+++ resolved
@@ -15,10 +15,18 @@
 )
 from tools.codegen.selective_build.selector import SelectiveBuilder
 from typing import List, Optional, Union, Tuple
-<<<<<<< HEAD
 
 # This file contains codegen that relates to the functionalization pass.
-# TODO: UPDATE THIS
+# It includes:
+# - gen_functionalization_definition
+#     Generates dispatcher kernel definitions for the functionalization pass.
+# - gen_functionalization_registration
+#     Generates dispatcher kernel registrations for the functionalization pass.
+# - gen_functionalization_view_inverse_declaration
+#     Generates a declaration for an "inverse view", for every view op
+#     that is needed in functionalization. We manually implement their definitions.
+# - gen_composite_view_copy_kernel
+#     Generates view_copy() composite kernels for all view_copy operators.
 
 
 # Generates the body of the default composite C++ kernel for a {view}_copy NativeFunction
@@ -61,8 +69,6 @@
   {return_cloned_output}
 }}
 """
-=======
->>>>>>> 49783a6d
 
 def modifies_arguments(f: NativeFunction) -> bool:
     return f.func.kind() in [SchemaKind.inplace, SchemaKind.out]
