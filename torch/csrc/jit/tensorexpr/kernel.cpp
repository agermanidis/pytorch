#include <c10/util/variant.h>
#include <torch/csrc/jit/tensorexpr/kernel.h>

#include <ATen/ExpandUtils.h>
#include <ATen/Parallel.h>
#include <ATen/TensorGeometry.h>
#include <c10/util/irange.h>
#include <c10/util/string_utils.h>
#include <torch/csrc/jit/jit_log.h>
#include <torch/csrc/jit/passes/utils/subgraph_utils.h>
#include <torch/csrc/jit/tensorexpr/analysis.h>
#include <torch/csrc/jit/tensorexpr/graph_opt.h>
#include <torch/csrc/jit/tensorexpr/ir_printer.h>
#include <torch/csrc/jit/tensorexpr/ir_simplifier.h>
#include <torch/csrc/jit/tensorexpr/loopnest.h>
#include <torch/csrc/jit/tensorexpr/operators/operators.h>

using namespace torch::jit;
using namespace torch::jit::tensorexpr;

namespace {

static bool checkTypes(const ScalarType highType, const int typeConstraints) {
  if (typeConstraints == kAllTypes) {
    return true;
  }

  if (c10::isIntegralType(highType, false)) {
    return (typeConstraints & kIntegralTypes) != 0;
  } else if (c10::isFloatingType(highType)) {
    return (typeConstraints & kFloatingPointTypes) != 0;
  } else if (highType == ScalarType::Bool) {
    return (typeConstraints & kBoolType) != 0;
  }

  // assume JIT not supporting complex and qint yet
  TORCH_INTERNAL_ASSERT(
      (typeConstraints & (kQintTypes | kComplexTypes)) == 0,
      buildErrorMessage(
          "Qint and Complex types are not supported in the fuser."));
  return false;
}

} // namespace

namespace torch {
namespace jit {
namespace tensorexpr {

std::string buildErrorMessage(const std::string& s) {
  static const std::string generic_error_message =
      "This error occured in the fuser. You can turn off the fuser with "
      "torch.jit.enable_fusion(False).";
  if (s.empty()) {
    return generic_error_message;
  }
  if (s.back() == '.') {
    return s + " " + generic_error_message;
  }
  return s + ". " + generic_error_message;
}

ExprHandle promoteToDtype(ExprHandle e, ScalarType dt) {
  if (e.dtype().scalar_type() == dt) {
    return e;
  }

  switch (dt) {
// NOLINTNEXTLINE
#define TYPE_CASE(Type, Name) \
  case ScalarType::Name:      \
    e = cast<Type>(e);        \
    break;
    AT_FORALL_SCALAR_TYPES_AND3(Bool, Half, BFloat16, TYPE_CASE);
#undef TYPE_CASE
    default:
      throw unsupported_dtype();
  }
  return e;
}

static int te_cuda_pointwise_loop_levels = -1;
static int te_cuda_pointwise_block_count = -1;
static int te_cuda_pointwise_block_size = -1;
static bool fallback_allowed = false;
static bool te_generate_block_code = false;
static bool te_must_use_llvm_on_cpu = true;
static bool cat_wo_conditionals = true; // NOLINT
static bool opt_conditionals = false; // NOLINT

bool setFallbackAllowed(bool value) {
  bool old_value = fallback_allowed;
  fallback_allowed = value;
  return old_value;
}

bool fallbackAllowed() {
  static const char* enable_c_str = std::getenv("PYTORCH_TENSOREXPR_FALLBACK");
  if (!enable_c_str) {
    return fallback_allowed;
  }
  if (std::string(enable_c_str) == "0") {
    return false;
  }
  return true;
}

bool fallbackEnforced() {
  static const char* enable_c_str = std::getenv("PYTORCH_TENSOREXPR_FALLBACK");
  if (tensorexpr::getTEGenerateBlockCode()) {
    return false;
  }
  if (!enable_c_str) {
    return fallback_allowed;
  }
  if (std::string(enable_c_str) == "2") {
    return true;
  }
  return false;
}

bool dontUseLLVMFlag() {
  static const char* enable_c_str =
      std::getenv("PYTORCH_TENSOREXPR_DONT_USE_LLVM");
  if (!enable_c_str) {
    return false;
  }
  return std::string(enable_c_str) == "1";
}

int& getTECudaPointwiseLoopLevels() {
  return te_cuda_pointwise_loop_levels;
}

int& getTECudaPointwiseBlockCount() {
  return te_cuda_pointwise_block_count;
}

int& getTECudaPointwiseBlockSize() {
  return te_cuda_pointwise_block_size;
}

// TODO: Remove this global var
// Ideally Block code gen should be decided
// based on device type in tensor.
bool& getTEGenerateBlockCode() {
  return te_generate_block_code;
}

bool& getTEMustUseLLVMOnCPU() {
  return te_must_use_llvm_on_cpu;
}

bool& getCatWoConditionals() {
  return cat_wo_conditionals;
}

bool& getOptConditionals() {
  return opt_conditionals;
}

c10::optional<at::Device> pickDeviceType(
    const at::ArrayRef<torch::jit::Value*>& inputs) {
  c10::optional<at::Device> device = c10::nullopt;
  for (auto const& input : inputs) {
    auto tt = input->type()->cast<TensorType>();
    if (tt && tt->device()) {
      if (device && *device != *tt->device()) {
        return c10::nullopt;
      }
      device = *tt->device();
    }
  }
  return device;
}

c10::optional<at::Device> pickDeviceType(const std::shared_ptr<Graph>& graph) {
  c10::optional<at::Device> device = c10::nullopt;
  for (auto const& node : graph->nodes()) {
    for (auto const& input : node->inputs()) {
      if (auto tt = input->type()->cast<TensorType>()) {
        if (auto inputDevice = tt->device()) {
          TORCH_INTERNAL_ASSERT(
              !device || *device == *inputDevice,
              buildErrorMessage(
                  "Different devices specified for inputs to the fuser."));
          device = inputDevice;
        }
      }
    }
  }
  TORCH_INTERNAL_ASSERT(
      device,
      buildErrorMessage("Could not find device in fuser graph inputs."));
  return device;
}

// If v is a Tensor with concretely-known sizes and dtype, return them, else
// nullopt.
c10::optional<TensorInfo> getTensorInfoJit(torch::jit::Value* v) {
  auto const& it = v->type()->cast<TensorType>();

  c10::ScalarType dtype = c10::ScalarType::Float;

  if (!it) {
    return c10::nullopt;
  }
  if (!it->isComplete()) {
    return c10::nullopt;
  }
  if (it->scalarType()) {
    // TODO: ideally we should be strict here and return nullopt if the dtype is
    // absent in the JIT IR. We're assuming a default Float dtype for now, until
    // dtype propagation is implemented.
    dtype = *it->scalarType();
  }
  auto concrete_sizes = it->sizes().concrete_sizes();
  if (!concrete_sizes) {
    return c10::nullopt;
  }
  return TensorInfo{*concrete_sizes, dtype};
}
c10::optional<TensorInfo> getTensorInfo(BufHandle b) {
  std::vector<int64_t> dims;
  for (auto dim : b.dims()) {
    auto val = intValue(dim.node());
    if (!val) {
      return c10::nullopt;
    }
    dims.push_back(*val);
  }
  return TensorInfo{dims, static_cast<at::ScalarType>(b.dtype().scalar_type())};
}

std::vector<int64_t> _pair_int(ArgValue v) {
  if (auto t = c10::get_if<IntList>(&v)) {
    return {(*t)[0], (*t)[1]};
  }
  auto i = c10::get<int64_t>(v);
  return {i, i};
}
std::vector<int64_t> _pair_int(IValue v) {
  if (v.isIntList()) {
    return v.toIntVector();
  } else {
    return {v.toInt(), v.toInt()};
  }
}

bool conv2dIsSupported(
    const TensorInfo& input,
    const TensorInfo& weight,
    const TensorInfo& bias,
    const std::vector<int64_t>& stride,
    const std::vector<int64_t>& pad,
    const std::vector<int64_t>& dilation,
    int64_t groups) {
  if (input.dtype != c10::ScalarType::Float ||
      weight.dtype != c10::ScalarType::Float ||
      bias.dtype != c10::ScalarType::Float) {
    GRAPH_DEBUG("conv2dIsSupported: only float32 allowed");
    return false;
  }
  if (input.dims.size() != 4 || weight.dims.size() != 4 ||
      bias.dims.size() != 1) {
    GRAPH_DEBUG("conv2dIsSupported: inputs are the wrong size");
    return false;
  }
  auto Cin = input.dims[1];
  auto Cout = weight.dims[0];
  auto CperG = weight.dims[1];
  if (Cin != Cout || Cin != groups || CperG != 1) {
    GRAPH_DEBUG("conv2dIsSupported: not depthwise");
    return false;
  }
  auto KH = weight.dims[2];
  auto KW = weight.dims[3];
  if (KH != 3 || KW != 3) {
    GRAPH_DEBUG("conv2dIsSupported: not 3x3");
    return false;
  }
  if (stride.size() != 2 || stride[0] != stride[1]) {
    GRAPH_DEBUG("conv2dIsSupported: unsupported stride");
    return false;
  }
  if (pad.size() != 2 || pad[0] != pad[1]) {
    GRAPH_DEBUG("conv2dIsSupported: unsupported pad");
    return false;
  }
  if (dilation.size() != 2 || dilation[0] != 1 || dilation[1] != 1) {
    GRAPH_DEBUG("conv2dIsSupported: unsupported dilation");
    return false;
  }
  return true;
}

static bool isContiguous(const torch::jit::Value* v) {
  auto const& tt = v->type()->cast<TensorType>();
  if (!tt) {
    return false;
  }
  if (!tt->isComplete()) {
    return false;
  }
  auto const& sizes = tt->sizes().concrete_sizes();
  auto const& strides = tt->strides().concrete_sizes();
  if (!sizes || !strides) {
    return false;
  }
  return *strides == TensorType::contiguousStridesOf(*sizes);
}

// The fuser only supports conv2d with very specific properties:
// - Static shapes: 4-d input and filter, 1-d bias.
// - Constant strides/padding/dilation/groups
// - Equal padding and strides, dilation == 1.
// - Depthwise (groups == in_channels == out_channels)
// - 3x3 kernel
bool conv2dIsSupportedJit(const torch::jit::Node* node) {
  auto const& input = getTensorInfoJit(node->input(0));
  auto const& weight = getTensorInfoJit(node->input(1));
  auto const& bias = getTensorInfoJit(node->input(2));
  auto const& stride = toIValue(node->input(3));
  auto const& pad = toIValue(node->input(4));
  auto const& dilation = toIValue(node->input(5));
  auto const& groups = toIValue(node->input(6));

  // Everything should be statically known.
  if (!input || !weight || !bias || !stride || !pad || !dilation || !groups) {
    GRAPH_DEBUG("some params aren't static");
    return false;
  }

  // All inputs should be contiguous so no transposition is required.
  if (!isContiguous(node->input(0)) || !isContiguous(node->input(1)) ||
      !isContiguous(node->input(2))) {
    GRAPH_DEBUG("conv2dIsSupported: some inputs are not contiguous");
    return false;
  }

  return conv2dIsSupported(
      *input,
      *weight,
      *bias,
      _pair_int(*stride),
      _pair_int(*pad),
      _pair_int(*dilation),
      groups->toInt());
}

// The fuser currently only supports matmul of 2D x 2D matrices
bool matmulIsSupported(const torch::jit::Node* node) {
  auto const& input0 = getTensorInfoJit(node->input(0));
  auto const& input1 = getTensorInfoJit(node->input(1));

  // Everything should be statically known.
  if (!input0 || !input1) {
    GRAPH_DEBUG("matmulIsSupported: Input shapes aren't static");
    return false;
  }

  // Proper ndim for tensor inputs.
  if (input0->dims.size() != 2 || input1->dims.size() != 2) {
    GRAPH_DEBUG("matmulIsSupported: Unsupported input sizes");
    return false;
  }

  // Inputs should be contiguous, or the TE will needlessly transpose them.
  if (!isContiguous(node->input(0)) || !isContiguous(node->input(1))) {
    GRAPH_DEBUG("matmulIsSupported: Input shapes are not contiguous");
    return false;
  }

  return true;
}

std::vector<ExprHandle> valueShape(const ArgValue& v) {
  if (auto b = c10::get_if<tensorexpr::BufHandle>(&v)) {
    return b->dims();
  }
  return {};
}

ExprHandle tensorOrConstant(
    const ArgValue& v,
    const std::vector<ExprHandle>& axes) {
  if (auto b = c10::get_if<BufHandle>(&v)) {
    return broadcast(*b, axes);
  }
  return constant(v);
}

int64_t normalizeAndCheckIndex(int64_t idx, int64_t list_size) {
  if (idx < 0) {
    // Handle negative indexing
    idx = list_size + idx;
  }

  if (idx < 0 || idx >= list_size) {
    AT_ERROR("Invalid index ", idx, " for list_size", list_size);
  }
  return idx;
}

ExprHandle broadcast(BufHandle b, const std::vector<ExprHandle>& axes) {
  return b.load(computeIndicesToBroadcast(axes, b.dims()));
}

ExprHandle constant(const ArgValue& v) {
  if (auto s = c10::get_if<tensorexpr::VarHandle>(&v)) {
    return *s;
  } else if (auto d = c10::get_if<double>(&v)) {
    return DoubleImm::make(*d);
  } else if (auto i = c10::get_if<int64_t>(&v)) {
    return LongImm::make(*i);
  } else if (auto b = c10::get_if<bool>(&v)) {
    return BoolImm::make(*b);
  } else if (c10::get_if<ArgNone>(&v)) {
    // This is just a placeholder so we don't throw.  None-handling
    // is operator-specific and should be handled properly in
    // the operator-specific lowering code.
    return IntImm::make(0);
  } else {
    throw unsupported_dtype("Trying to convert unsupported dtype to constant");
  }
}

std::vector<ExprHandle> computeIndicesToBroadcast(
    const std::vector<ExprHandle>& outputAxes,
    const std::vector<ExprHandle>& inputSizes) {
  if (outputAxes.size() < inputSizes.size()) {
    throw malformed_input("Cannot broadcast to a lower rank tensor");
  }
  std::vector<ExprHandle> bcast;
  auto axisIt = outputAxes.rbegin();
  auto sizeIt = inputSizes.rbegin();
  while (sizeIt != inputSizes.rend()) {
    auto const& size = intValue(*sizeIt);
    if (size && *size == 1) {
      bcast.emplace_back(LongImm::make(0));
    } else {
      bcast.emplace_back(*axisIt);
    }
    ++axisIt;
    ++sizeIt;
  }
  std::reverse(bcast.begin(), bcast.end());
  return bcast;
}

bool isScalar(ExprHandle e) {
  auto n = e.node();
  return n->isConstant() || to<Var>(n);
}

void promoteInputs(std::vector<ExprHandle>& inputs, const int typeConstraints) {
  if (inputs.empty()) {
    return;
  }

  // Find the highest type among the inputs.
  ScalarType highType = inputs[0].dtype().scalar_type();
  for (auto input : inputs) {
    auto inputType = input.dtype().scalar_type();
    if (isScalar(input)) {
      if (isIntegralType(highType, false) && isFloatingType(inputType)) {
        highType = c10::get_default_dtype_as_scalartype();
      } else if (highType == c10::kBool) {
        highType = inputType;
      }
    } else {
      highType = promoteTypes(highType, inputType);
    }
  }

  if (!checkTypes(highType, typeConstraints)) {
    throw unsupported_dtype();
  }

  for (ExprHandle& e : inputs) {
    e = promoteToDtype(e, highType);
  }
}

ExprHandle promoteIntegerToDefaultType(const ExprHandle& e) {
  auto scalarType = static_cast<c10::ScalarType>(e.dtype().scalar_type());
  if (!c10::isIntegralType(scalarType, /*includeBool*/ true)) {
    return e;
  }

  auto defaultType = c10::typeMetaToScalarType(c10::get_default_dtype());

  // We intend to promote Integers to floating-point types
  TORCH_INTERNAL_ASSERT(
      !c10::isIntegralType(defaultType, /*includeBool*/ true));

  return Cast::make(
      Dtype(
          static_cast<tensorexpr::ScalarType>(defaultType), e.dtype().lanes()),
      e);
}

ExprHandle demoteOutput(
    const ExprHandle& e,
    const c10::optional<ScalarType> type) {
  if (!type.has_value()) {
    return e;
  }
  if (*type == e.dtype().scalar_type()) {
    return e;
  }

  switch (*type) {
// NOLINTNEXTLINE
#define TYPE_CASE(Type, Name) \
  case ScalarType::Name:      \
    return cast<Type>(e);
    AT_FORALL_SCALAR_TYPES_AND2(Half, BFloat16, TYPE_CASE);
#undef TYPE_CASE
    case ScalarType::Bool:
      return cast<bool>(e);
    default:
      throw unsupported_dtype();
  }

  return e;
}

} // namespace tensorexpr
} // namespace jit
} // namespace torch

static at::ScalarType tensorType(BufPtr b) {
  return static_cast<at::ScalarType>(b->dtype().scalar_type());
}

std::vector<int64_t> bufferSizes(BufPtr b) {
  std::vector<int64_t> sizes;
  for (size_t i = 0; i < b->ndim(); i++) {
    auto dim = intValue(b->dim(i));
    TORCH_INTERNAL_ASSERT(dim, buildErrorMessage("Non-constant buf dims"));
    sizes.push_back(*dim);
  }
  return sizes;
}

ExprHandle TensorExprKernel::chunk(
    BufPtr b,
    size_t chunkIdx,
    int64_t dim,
    int64_t chunks,
    const std::vector<ExprHandle>& axes) {
  auto norm_dim = normalizeAndCheckIndex(dim, axes.size());
  auto sizes = bufferSizes(b);
  size_t step = sizes[norm_dim] / chunks;

  std::vector<ExprHandle> indices;
  for (size_t i = 0; i < axes.size(); ++i) {
    if (i == norm_dim) {
      indices.push_back(
          axes[i] + ExprHandle(immLike(axes[i], chunkIdx * step)));
    } else {
      indices.push_back(axes[i]);
    }
  }

  return BufHandle(b).load(indices);
}

ExprHandle TensorExprKernel::constant(const torch::jit::Value* v) {
  if (v->node()->kind() == prim::Constant) {
    auto val = toIValue(v).value();
    if (val.isDouble()) {
      return DoubleImm::make(val.toDouble());
    } else if (val.isInt()) {
      return LongImm::make(val.toInt());
    } else if (val.isBool()) {
      return BoolImm::make(val.toBool());
    } else if (val.isNone()) {
      // This is just a placeholder so we don't throw.  None-handling
      // is operator-specific and should be handled properly in
      // the operator-specific lowering code.
      return IntImm::make(0);
    } else {
      throw unsupported_dtype();
    }
  }

  if (!scalars_.count(v)) {
    throw malformed_input("no scalar in Constant");
  }

  return scalars_.at(v);
}

ExprHandle TensorExprKernel::tensorOrConstant(
    const torch::jit::Value* v,
    const std::vector<ExprHandle>& axes) {
  auto ti = bufs_.find(v);
  if (ti != bufs_.end()) {
    return broadcast(BufHandle(ti->second), axes);
  }
  return constant(v);
}

// Convert boolean to integer, if needed.
ExprHandle boolToInteger(const ExprHandle& x) {
  return x.dtype().scalar_type() == ScalarType::Bool ? cast<int>(x) : x;
}

ArgValue TensorExprKernel::toArg(const torch::jit::Value* v) const {
  auto ti = bufs_.find(v);
  if (ti != bufs_.end()) {
    return BufHandle(ti->second);
  }
  if (v->node()->kind() == prim::ListConstruct) {
    std::vector<ArgValue> vec;
    for (auto el : v->node()->inputs()) {
      vec.push_back(toArg(el));
    }
    if (vec.size() == 0) {
      return BufList(); // Return arbitrarily typed vector
    } else if (c10::get_if<BufHandle>(&vec[0])) {
      return convertVecArgValue<BufHandle>(vec);
    } else if (c10::get_if<int64_t>(&vec[0])) {
      return convertVecArgValue<int64_t>(vec);
    }
    throw unsupported_dtype();
  }
  if (v->node()->kind() == prim::Constant) {
    auto val = toIValue(v).value();
    if (val.isDouble()) {
      return val.toDouble();
    } else if (val.isInt()) {
      return val.toInt();
    } else if (val.isBool()) {
      return val.toBool();
    } else if (val.isNone()) {
      // This is just a placeholder so we don't throw.  None-handling
      // is operator-specific and should be handled properly in
      // the operator-specific lowering code.
      return ArgNone();
    } else if (val.isIntList()) {
      return val.toIntVector();
    } else {
      throw unsupported_dtype(val.type()->str());
    }
  }

  if (!scalars_.count(v)) {
    throw malformed_input("no scalar in Constant");
  }
  return scalars_.at(v);
}

std::vector<ExprHandle> TensorExprKernel::sizesFromVaryingShape(
    const c10::VaryingShape<int64_t>& shape) {
  std::vector<ExprHandle> dims;
  for (const auto i : c10::irange(*shape.size())) {
<<<<<<< HEAD
    dims.push_back(IntImm::make(*shape[i]));
=======
    dims.push_back(*shape[i]);
>>>>>>> fccaa4a3
  }
  return dims;
}

std::vector<ExprHandle> TensorExprKernel::sizesForValue(
    const torch::jit::Value* v) {
  if (known_sizes_.count(v)) {
    return known_sizes_.at(v);
  }

  // If the shape is present in the type info, just extract it from here. No
  // need to infer it.
  if (v->type()->kind() == TypeKind::TensorType) {
    auto tt = v->type()->cast<TensorType>();
    if (tt->sizes().concrete_sizes()) {
      return sizesFromVaryingShape(tt->sizes());
    }
  }

  if (v->type()->isSubtypeOf(FloatType::get()) ||
      v->type()->isSubtypeOf(IntType::get())) {
    return {int64_t{1}};
  }
  if (v->type()->isSubtypeOf(NoneType::get())) {
    return {};
  }

  known_sizes_[v] = inferSizesForValue(v);
  return known_sizes_.at(v);
}

std::vector<ExprHandle> TensorExprKernel::inferSizesForValue(
    const torch::jit::Value* v) {
  switch (v->node()->kind()) {
    case aten::_cast_Float:
    case aten::to:
    case aten::sigmoid:
    case aten::reciprocal:
    case aten::neg:
    case aten::relu:
    case aten::relu6:
    case aten::gelu:
    case aten::batch_norm:
    case aten::isnan:
    case aten::log:
    case aten::log10:
    case aten::log1p:
    case aten::log2:
    case aten::exp:
    case aten::expm1:
    case aten::erf:
    case aten::erfc:
    case aten::cos:
    case aten::sin:
    case aten::tan:
    case aten::rand_like:
    case aten::acos:
    case aten::asin:
    case aten::cosh:
    case aten::sinh:
    case aten::atan:
    case aten::tanh:
    case aten::hardtanh:
    case aten::hardsigmoid:
    case aten::hardswish:
    case aten::softplus:
    case aten::sqrt:
    case aten::rsqrt:
    case aten::abs:
    case aten::ceil:
    case aten::floor:
    case aten::round:
    case aten::trunc:
    case aten::frac:
    case aten::lgamma:
    case aten::type_as:
    case aten::masked_fill:
    case aten::sign:
      return sizesForValue(v->node()->input(0));

    case aten::sub:
    case aten::add:
    case aten::mul:
    case aten::div:
    case aten::__and__:
    case aten::__or__:
    case aten::__xor__:
    case aten::__lshift__:
    case aten::__rshift__:
    case aten::eq:
    case aten::ne:
    case aten::ge:
    case aten::gt:
    case aten::le:
    case aten::lt:
    case aten::min:
    case aten::max:
    case aten::pow:
    case aten::fmod:
    case aten::remainder:
    case aten::atan2: {
      std::vector<std::vector<ExprHandle>> shapes;
      for (const auto idx : c10::irange(2)) {
        torch::jit::Value* inp = v->node()->input(idx);
        shapes.push_back(sizesForValue(inp));
      }
      return broadcastShapesMut(shapes);
    }
    case aten::lerp:
    case aten::clamp:
    case aten::threshold:
    case aten::where: {
      std::vector<std::vector<ExprHandle>> shapes;
      for (const auto idx : c10::irange(3)) {
        torch::jit::Value* inp = v->node()->input(idx);
        shapes.push_back(sizesForValue(inp));
      }
      return broadcastShapesMut(shapes);
    }

    case aten::addcmul: {
      std::vector<std::vector<ExprHandle>> shapes;
      for (const auto idx : c10::irange(4)) {
        torch::jit::Value* inp = v->node()->input(idx);
        shapes.push_back(sizesForValue(inp));
      }
      return broadcastShapesMut(shapes);
    }
    case prim::ConstantChunk: {
      auto shape = sizesForValue(v->node()->input());
      int dim = v->node()->i(attr::dim);
      int chunks = v->node()->i(attr::chunks);
      shape[dim] = IRSimplifier::simplify(shape[dim] / chunks);
      return shape;
    }

    case aten::unsqueeze: {
      auto const& n = v->node();
      auto shape = sizesForValue(n->input(0));

      int64_t dim = toIValue(n->input(1))->toInt();
      // From the documentation
      // (https://pytorch.org/docs/master/generated/torch.unsqueeze.html):
      //
      // A dim value within the range [-input.dim() - 1, input.dim() + 1) can be
      // used. Negative dim will correspond to unsqueeze() applied at dim = dim
      // + input.dim() + 1.
      if (dim < 0) {
        dim = dim + shape.size() + 1;
      }
      // NOLINTNEXTLINE(clang-diagnostic-sign-compare)
      if (dim < 0 || dim > shape.size()) {
        throw std::runtime_error("Invalid 'dim' input in aten::unsqueeze");
      }

      shape.insert(shape.begin() + dim, ExprHandle(1));
      return shape;
    }

    case aten::cat: {
      // In JIT IR, aten::cat usually appears with the following nodes around
      // it:
      //   %dim : int = prim::Constant[value=0]()
      //   %inputs : Tensor[] = prim::ListConstruct(%a, %b, ...)
      //   %cat_output : Tensor = aten::cat(%inputs, %dim)
      // Shapes of the input tensors could only differ at the dimension %dim.
      // The sizes of the output tensor on that dimension is a sum of the
      // corresponding sizes of the input tensors, the other dimension have the
      // same sizes.
      // Negative dim will correspond to dim = dim + input.dim().
      auto const& n = v->node();
      auto inputs = n->input(0)->node()->inputs();
      if (inputs.size() == 0) {
        throw std::runtime_error("Empty input list is passed to aten::cat");
      }

      TORCH_INTERNAL_ASSERT(
          n->input(1)->node()->kind() == prim::Constant,
          buildErrorMessage(
              "aten::cat op's dim input is not constant in fuser."));
      int64_t dim = n->input(1)->node()->i(attr::value);
      auto shape = sizesForValue(inputs[0]);
      auto norm_dim = normalizeAndCheckIndex(dim, shape.size());
      ExprHandle concat_dim_size = 0;
      for (auto input : inputs) {
        concat_dim_size = concat_dim_size + sizesForValue(input)[norm_dim];
      }
      concat_dim_size = IRSimplifier::simplify(concat_dim_size);
      shape[norm_dim] = concat_dim_size;
      return shape;
    }

    case aten::softmax:
    case aten::log_softmax:
      // Output of softmax / log_softmax has the same shape as input 0.
      return sizesForValue(v->node()->input(0));

    case aten::slice:
      throw std::runtime_error(
          "Shape info is not implemented for this kind of node");

    default: {
      GRAPH_DEBUG("Can't infer sizes for the node: ", *v->node());
      GRAPH_DEBUG("Full fusion group graph:\n", *v->node()->owningGraph());
      std::string msg =
          std::string("Unhandled node kind (in inferSizesForValue): ") +
          v->node()->kind().toQualString();
      throw malformed_input(msg);
    }
  }
}

ExprHandle promoteHalfToFloat(const ExprHandle& e) {
  auto scalarType = static_cast<c10::ScalarType>(e.dtype().scalar_type());
  auto floatType = static_cast<c10::ScalarType>(tensorexpr::ScalarType::Float);
  if (c10::isFloatingType(scalarType) &&
      (c10::elementSize(scalarType) < c10::elementSize(floatType))) {
    return Cast::make(
        Dtype(tensorexpr::ScalarType::Float, e.dtype().lanes()), e);
  } else {
    return e;
  }
}

ExprHandle clamp(
    const ExprHandle& cmin,
    const ExprHandle& cmax,
    const ExprHandle& input) {
  auto mm = CompareSelect::make(input, cmin, cmin, input, kLT);
  return CompareSelect::make(mm, cmax, cmax, mm, kGT);
}

static bool isOne(ExprHandle e) {
  auto const& n = intValue(e);
  if (!n) {
    return false;
  }
  return *n == 1;
}

std::pair<std::vector<ExprHandle>, bool> broadcastShapesImpl(
    const std::vector<ExprHandle>& a,
    const std::vector<ExprHandle>& b) {
  auto at = a.rbegin();
  auto bt = b.rbegin();
  std::vector<ExprHandle> ret;
  bool hasBroadcast = false;
  while (at != a.rend() || bt != b.rend()) {
    if (at == a.rend()) {
      hasBroadcast = true;
      ret.push_back(*bt++);
      continue;
    }
    if (bt == b.rend()) {
      hasBroadcast = true;
      ret.push_back(*at++);
      continue;
    }
    // TODO: if neither *at nor *bt is 1, ensure they are identical
    // expressions.  Nb: `==` doesn't work since that simply produces a new
    // ExprHandle.
    ExprHandle dim = *at;
    if (isOne(*at)) {
      if (!isOne(*bt)) {
        dim = *bt;
        hasBroadcast = true;
      }
    }
    ret.push_back(dim);
    at++;
    bt++;
  }
  std::reverse(ret.begin(), ret.end());
  return {ret, hasBroadcast};
}

std::pair<std::vector<ExprHandle>, bool> broadcastShapesImpl(
    std::vector<std::vector<ExprHandle>> shapes) {
  size_t n = shapes.size();
  if (n == 1) {
    return {shapes[0], false};
  }
  auto res1 = broadcastShapesImpl(shapes[n - 2], shapes[n - 1]);
  shapes[n - 2] = res1.first;
  shapes.pop_back();
  auto res2 = broadcastShapesImpl(shapes);
  return {res2.first, (res1.second || res2.second)};
}

std::vector<ExprHandle> broadcastShapes(
    std::vector<std::vector<ExprHandle>> shapes) {
  return broadcastShapesImpl(shapes).first;
}

std::vector<ExprHandle> broadcastShapes(
    const std::vector<ExprHandle>& a,
    const std::vector<ExprHandle>& b) {
  return broadcastShapesImpl(a, b).first;
}

std::vector<ExprHandle> TensorExprKernel::broadcastShapesMut(
    std::vector<std::vector<ExprHandle>> shapes) {
  auto res = broadcastShapesImpl(shapes);
  if (res.second) {
    hasBroadcast_ = true;
  }
  return res.first;
}

std::vector<ExprHandle> TensorExprKernel::broadcastShapesMut(
    const std::vector<ExprHandle>& a,
    const std::vector<ExprHandle>& b) {
  auto res = broadcastShapesImpl(a, b);
  if (res.second) {
    hasBroadcast_ = true;
  }
  return res.first;
}

Tensor computeOneOperand(
    const std::string& name,
    const std::vector<ArgValue>& inputValues,
    const std::vector<ExprHandle>& outputShape,
    const c10::optional<ScalarType>& outputType,
    const std::function<ExprHandle(const ExprHandle&)>& innerExpr,
    const int checkParamTypes = kAllTypes) {
  return Compute(
      name,
      c10::fmap<DimArg>(outputShape),
      [inputValues, outputType, innerExpr, checkParamTypes](
          const std::vector<VarHandle>& axes) {
        std::vector<ExprHandle> indices(axes.begin(), axes.end());
        std::vector<ExprHandle> inputs = {
            tensorOrConstant(inputValues[0], indices)};
        promoteInputs(inputs, checkParamTypes);
        ExprHandle compute = innerExpr(inputs[0]);
        return demoteOutput(compute, outputType);
      });
}

Tensor computeTwoOperand(
    const std::string& name,
    const std::vector<ArgValue>& inputValues,
    const std::vector<ExprHandle>& outputShape,
    const c10::optional<ScalarType>& outputType,
    const std::function<ExprHandle(const ExprHandle&, const ExprHandle&)>&
        innerExpr) {
  return Compute(
      name,
      c10::fmap<DimArg>(outputShape),
      [inputValues, outputType, innerExpr](const std::vector<VarHandle>& axes) {
        std::vector<ExprHandle> indices(axes.begin(), axes.end());
        std::vector<ExprHandle> inputs = {
            tensorOrConstant(inputValues[0], indices),
            tensorOrConstant(inputValues[1], indices),
        };

        promoteInputs(inputs);
        ExprHandle compute = innerExpr(inputs[0], inputs[1]);
        return demoteOutput(compute, outputType);
      });
}

Tensor computeTwoOperandWithAlpha(
    const std::string& name,
    const std::vector<ArgValue>& inputValues,
    const std::vector<ExprHandle>& outputShape,
    const c10::optional<ScalarType>& outputType,
    const std::function<ExprHandle(const ExprHandle&, const ExprHandle&)>&
        innerExpr) {
  return Compute(
      name,
      c10::fmap<DimArg>(outputShape),
      [inputValues, outputType, innerExpr](const std::vector<VarHandle>& axes) {
        std::vector<ExprHandle> indices(axes.begin(), axes.end());
        std::vector<ExprHandle> inputs = {
            tensorOrConstant(inputValues[0], indices),
            tensorOrConstant(inputValues[1], indices),
            tensorOrConstant(inputValues[2], indices),
        };

        promoteInputs(inputs);
        ExprHandle compute = innerExpr(inputs[0], inputs[2] * inputs[1]);
        return demoteOutput(compute, outputType);
      });
}

Tensor computeConditionWithTwoOperand(
    const std::string& name,
    const std::vector<ArgValue>& inputValues,
    const std::vector<ExprHandle>& outputShape,
    const c10::optional<ScalarType>& outputType,
    const std::function<
        ExprHandle(const ExprHandle&, const ExprHandle&, const ExprHandle&)>&
        innerExpr) {
  return Compute(
      name,
      c10::fmap<DimArg>(outputShape),
      [inputValues, outputType, innerExpr](const std::vector<VarHandle>& axes) {
        std::vector<ExprHandle> indices(axes.begin(), axes.end());
        std::vector<ExprHandle> inputs = {
            tensorOrConstant(inputValues[1], indices),
            tensorOrConstant(inputValues[2], indices),
        };

        promoteInputs(inputs);
        // First expr is the condition, which we don't promote
        inputs.emplace(
            inputs.begin(), tensorOrConstant(inputValues[0], indices));
        ExprHandle compute = innerExpr(inputs[0], inputs[1], inputs[2]);
        return demoteOutput(compute, outputType);
      });
}

Tensor computeThreeOperand(
    const std::string& name,
    const std::vector<ArgValue>& inputValues,
    const std::vector<ExprHandle>& outputShape,
    const c10::optional<ScalarType>& outputType,
    const std::function<
        ExprHandle(const ExprHandle&, const ExprHandle&, const ExprHandle&)>&
        innerExpr,
    bool promote_inputs = true) {
  return Compute(
      name,
      c10::fmap<DimArg>(outputShape),
      [inputValues, outputType, innerExpr, promote_inputs](
          const std::vector<VarHandle>& axes) {
        std::vector<ExprHandle> indices(axes.begin(), axes.end());
        std::vector<ExprHandle> inputs = {
            tensorOrConstant(inputValues[0], indices),
            tensorOrConstant(inputValues[1], indices),
            tensorOrConstant(inputValues[2], indices),
        };

        if (promote_inputs) {
          promoteInputs(inputs);
        }
        ExprHandle compute = innerExpr(inputs[0], inputs[1], inputs[2]);
        return demoteOutput(compute, outputType);
      });
}
Tensor computeFourOperand(
    const std::string& name,
    const std::vector<ArgValue>& inputValues,
    const std::vector<ExprHandle>& outputShape,
    const c10::optional<ScalarType>& outputType,
    const std::function<ExprHandle(
        const ExprHandle&,
        const ExprHandle&,
        const ExprHandle&,
        const ExprHandle&)>& innerExpr) {
  return Compute(
      name,
      c10::fmap<DimArg>(outputShape),
      [inputValues, outputType, innerExpr](const std::vector<VarHandle>& axes) {
        std::vector<ExprHandle> indices(axes.begin(), axes.end());
        std::vector<ExprHandle> inputs = {
            tensorOrConstant(inputValues[0], indices),
            tensorOrConstant(inputValues[1], indices),
            tensorOrConstant(inputValues[2], indices),
            tensorOrConstant(inputValues[3], indices),
        };

        promoteInputs(inputs);
        ExprHandle compute =
            innerExpr(inputs[0], inputs[1], inputs[2], inputs[3]);
        return demoteOutput(compute, outputType);
      });
}

std::pair<ScalarType, std::vector<BufHandle>> processCatList(
    const std::vector<BufHandle>& bufList) {
  if (bufList.size() == 0) {
    throw std::runtime_error("Empty input list is passed to aten::cat");
  }
  std::vector<BufHandle> bufInputs;
  std::vector<BufHandle> nonEmptyInputs;
  for (auto buf : bufList) {
    bufInputs.push_back(buf);
    TORCH_INTERNAL_ASSERT(
        buf.node()->dims().size() > 0, buildErrorMessage("Invalid buf rank"));
    if (buf.node()->dims().size() == 1 &&
        immediateAs<int>(buf.node()->dim(0)) == 0) {
      continue;
    }
    nonEmptyInputs.push_back(buf);
  }
  ScalarType highType = bufInputs[0].dtype().scalar_type();
  for (auto input : bufInputs) {
    auto maybe_dtype = input.dtype().scalar_type();
    highType = promoteTypes(highType, maybe_dtype);
  }
  return {highType, nonEmptyInputs};
}

Tensor computeCatWoConditionals(
    const std::vector<ArgValue>& inputs,
    const std::vector<ExprHandle>& outputShape) {
  // NOLINTNEXTLINE(performance-unnecessary-copy-initialization)
  auto input_list = c10::get<BufList>(inputs[0]);
  auto arg_dim = inputs[1];
  auto cat_info = processCatList(input_list);
  ScalarType high_type = cat_info.first;
  std::vector<BufHandle> non_empty_inputs = cat_info.second;

  // Now we build one loop per input:
  //
  // for i
  //   for j
  //     for k
  //       output[i,j,k] = inp1[i,j,k]
  // for i
  //   for j
  //     for k
  //       output[i,j+l1,k] = inp2[i,j,k]
  // for i
  //   for j
  //     for k
  //       output[i,j+l2,k] = inp3[i,j,k]

  auto output_sizes_expr = ExprHandleVectorToExprVector(outputShape);
  auto output_buf =
      alloc<Buf>("aten_cat", output_sizes_expr, ToDtype(high_type));
  if (non_empty_inputs.size() == 0) {
    return Tensor(
        output_buf, alloc<tensorexpr::Block>(std::vector<StmtPtr>({})));
  }

  int64_t concat_dim = c10::get<int64_t>(arg_dim);
  auto norm_concat_dim = normalizeAndCheckIndex(concat_dim, outputShape.size());

  auto gen_code_for_input = [&](const BufHandle& inp,
                                size_t inp_pos,
                                ExprPtr concat_dim_size,
                                const std::vector<ExprHandle>& dims) {
    std::vector<VarPtr> for_vars(dims.size());
    std::vector<ExprPtr> load_indices(dims.size());
    std::vector<ExprPtr> store_indices(dims.size());
    for (size_t i = 0; i < dims.size(); ++i) {
      for_vars[i] = alloc<Var>(
          "i" + c10::to_string(inp_pos) + "_" + c10::to_string(i),
          dims[i].dtype());
      load_indices[i] = for_vars[i];
      if (i == norm_concat_dim) {
        store_indices[i] = alloc<Add>(for_vars[i], concat_dim_size);
      } else {
        store_indices[i] = for_vars[i];
      }
    }
    auto inp_buf = inp.node();
    auto load_expr = alloc<Load>(inp_buf, load_indices);
    auto load_promoted = promoteToDtype(ExprHandle(load_expr), high_type);
    StmtPtr st = alloc<Store>(output_buf, store_indices, load_promoted.node());
    for (size_t i = dims.size(); i > 0; --i) {
      st = alloc<For>(
          for_vars[i - 1], immLike(dims[i - 1], 0), dims[i - 1].node(), st);
    }
    return st;
  };

  ExprPtr concat_dim_size = nullptr;
  auto block = alloc<tensorexpr::Block>(std::vector<StmtPtr>({}));
  for (size_t i = 0; i < non_empty_inputs.size(); ++i) {
    auto input_dims =
        ExprVectorToExprHandleVector(non_empty_inputs[i].node()->dims());
    if (concat_dim_size == nullptr) {
      concat_dim_size = immLike(input_dims[norm_concat_dim], 0);
    }
    block->append_stmt(gen_code_for_input(
        non_empty_inputs[i], i, concat_dim_size, input_dims));
    concat_dim_size =
        alloc<Add>(concat_dim_size, input_dims[norm_concat_dim].node());
  }
  return Tensor(output_buf, IRSimplifier::simplify(block));
}

Tensor computeCat(
    const std::vector<ArgValue>& inputs,
    const std::vector<ExprHandle>& outputShape,
    at::Device device) {
  if (device == at::kCPU && getCatWoConditionals()) {
    return computeCatWoConditionals(inputs, outputShape);
  }
  // NOLINTNEXTLINE(performance-unnecessary-copy-initialization)
  auto inputList = c10::get<BufList>(inputs[0]);
  auto argDim = inputs[1];
  auto catInfo = processCatList(inputList);
  ScalarType highType = catInfo.first;
  std::vector<BufHandle> nonEmptyInputs = catInfo.second;
  return Compute(
      "aten_cat",
      c10::fmap<DimArg>(outputShape),
      [&](const std::vector<VarHandle>& axes) {
        if (nonEmptyInputs.size() == 0) {
          return ExprHandle(0);
        }

        int64_t dim_ = c10::get<int64_t>(argDim);
        auto dim = normalizeAndCheckIndex(dim_, axes.size());
        // Promote input types.
        // Note that we need to consider all inputs, including empty - they
        // also affect the resultant dtype.

        // Now we know the final dtype, we know what inputs are non-empty,
        // and we know that there is at least one such an input. With all
        // that we construct a tensor expression performing the
        // concatenation.
        // The expression we build here is a cascading if-then-else that
        // essentially represents:
        //
        //              inp1[i, j, k]         if 0   < i < l1,
        // out[i,j,k] = inp2[i, j-l1, k]      if l1 =< i < l1 + l2,
        //              ...
        //              inpN[i, j-l_N_1, k]   if l1+l2+...l_N_1  < i
        // where l_i is the corresponding size of the i-th input.
        std::vector<ExprHandle> newAxes(axes.begin(), axes.end());
        ExprHandle load = promoteToDtype(
            tensorOrConstant(nonEmptyInputs[0], newAxes), highType);
        auto offset = *intValue(nonEmptyInputs[0].node()->dim(dim));
        newAxes[dim] = newAxes[dim] - ExprHandle(immLike(newAxes[dim], offset));

        for (size_t ii = 1; ii < nonEmptyInputs.size(); ++ii) {
          auto input = nonEmptyInputs[ii];
          load = ifThenElse(
              CompareSelect::make(axes[dim], offset, kLT),
              load,
              promoteToDtype(tensorOrConstant(input, newAxes), highType));

          offset += *intValue(input.node()->dim(dim));
          newAxes[dim] = axes[dim] - ExprHandle(immLike(axes[dim], offset));
        }

        return load;
      });
}

Tensor computeConv2d(
    const std::vector<ArgValue>& inputs,
    const std::vector<ExprHandle>& outputShape,
    const c10::optional<ScalarType>& outputType) {
  Dtype dtype = kFloat;
  if (outputType) {
    dtype = Dtype(*outputType);
  }

  BufHandle ResultBuf("conv", outputShape, dtype);
  BufHandle inp = c10::get<BufHandle>(inputs[0]);
  BufHandle w = c10::get<BufHandle>(inputs[1]);
  BufHandle b = c10::get<BufHandle>(inputs[2]);

  auto strides = _pair_int(inputs[3]);
  auto padding = _pair_int(inputs[4]);
  auto dilation = _pair_int(inputs[5]);

  int groups = c10::get<int64_t>(inputs[6]);

  auto inpInfo = getTensorInfo(inp);
  auto wInfo = getTensorInfo(w);
  auto bInfo = getTensorInfo(b);
  // Generate TE for depthwise convolutions.
  if (inpInfo && wInfo && bInfo &&
      conv2dIsSupported(
          *inpInfo, *wInfo, *bInfo, strides, padding, dilation, groups)) {
    return conv2d_depthwise(inp, w, b, strides[0], padding[0], groups);
  }

  // Once we have a performant TE representation for conv2d, we could use it
  // here instead of the external call!
  StmtPtr s = ExternalCall::make(
      ResultBuf,
      "nnc_aten_conv2d",
      {inp, w, b},
      {strides[0],
       strides[1],
       padding[0],
       padding[1],
       dilation[0],
       dilation[1],
       groups});
  return Tensor(ResultBuf.node(), s);
}

Tensor tensorexpr::computeOperandValue(
    c10::Symbol op,
    const std::vector<ArgValue>& inputs,
    const std::vector<ExprHandle>& outputShape,
    const c10::optional<ScalarType>& outputType,
    at::Device device) {
  switch (op) {
    case aten::add: {
      auto add_lambda = [](const ExprHandle& lhs, const ExprHandle& rhs) {
        return boolToInteger(lhs) + boolToInteger(rhs);
      };
      TORCH_INTERNAL_ASSERT(
          inputs.size() == 2 || inputs.size() == 3,
          buildErrorMessage("Invalid number of input operands"));
      return (inputs.size() > 2)
          ? computeTwoOperandWithAlpha(
                "aten_add", inputs, outputShape, outputType, add_lambda)
          : computeTwoOperand(
                "aten_add", inputs, outputShape, outputType, add_lambda);
    } break;
    case aten::sub: {
      auto sub_lambda = [](const ExprHandle& lhs, const ExprHandle& rhs) {
        // NB: sub isn't supported on boolean, no need to promote to integer.
        return lhs - rhs;
      };
      TORCH_INTERNAL_ASSERT(
          inputs.size() == 2 || inputs.size() == 3,
          buildErrorMessage("Invalid number of input operands"));
      return (inputs.size() > 2)
          ? computeTwoOperandWithAlpha(
                "aten_sub", inputs, outputShape, outputType, sub_lambda)
          : computeTwoOperand(
                "aten_sub", inputs, outputShape, outputType, sub_lambda);
    } break;
    case aten::mul: {
      return computeTwoOperand(
          "aten_mul",
          inputs,
          outputShape,
          outputType,
          [](const ExprHandle& lhs, const ExprHandle& rhs) {
            return boolToInteger(lhs) * boolToInteger(rhs);
          });
    } break;
    case aten::div: {
      return computeTwoOperand(
          "aten_div",
          inputs,
          outputShape,
          outputType,
          [](const ExprHandle& lhs, const ExprHandle& rhs) {
            return promoteIntegerToDefaultType(lhs) /
                promoteIntegerToDefaultType(rhs);
          });
    } break;

    case aten::__and__: {
      return computeTwoOperand(
          "aten_and",
          inputs,
          outputShape,
          outputType,
          [](const ExprHandle& lhs, const ExprHandle& rhs) {
            return boolToInteger(lhs) & boolToInteger(rhs);
          });
    } break;

    case aten::__or__: {
      return computeTwoOperand(
          "aten_or",
          inputs,
          outputShape,
          outputType,
          [](const ExprHandle& lhs, const ExprHandle& rhs) {
            return boolToInteger(lhs) | boolToInteger(rhs);
          });
    } break;

    case aten::__xor__: {
      return computeTwoOperand(
          "aten_xor",
          inputs,
          outputShape,
          outputType,
          [](const ExprHandle& lhs, const ExprHandle& rhs) {
            return boolToInteger(lhs) ^ boolToInteger(rhs);
          });
    } break;

    case aten::__lshift__: {
      return computeTwoOperand(
          "aten_lshift",
          inputs,
          outputShape,
          outputType,
          [](const ExprHandle& lhs, const ExprHandle& rhs) {
            return lhs << rhs;
          });
    } break;

    case aten::__rshift__: {
      return computeTwoOperand(
          "aten_rshift",
          inputs,
          outputShape,
          outputType,
          [](const ExprHandle& lhs, const ExprHandle& rhs) {
            return lhs >> rhs;
          });
    } break;
    case aten::eq: {
      return computeTwoOperand(
          "aten_eq",
          inputs,
          outputShape,
          outputType,
          [](const ExprHandle& lhs, const ExprHandle& rhs) {
            return cast<bool>(lhs == rhs);
          });
    } break;

    case aten::ne: {
      return computeTwoOperand(
          "aten_ne",
          inputs,
          outputShape,
          outputType,
          [](const ExprHandle& lhs, const ExprHandle& rhs) {
            return cast<bool>(lhs != rhs);
          });
    } break;
    case aten::ge: {
      return computeTwoOperand(
          "aten_ge",
          inputs,
          outputShape,
          outputType,
          [](const ExprHandle& lhs, const ExprHandle& rhs) {
            return cast<bool>(lhs >= rhs);
          });
    } break;

    case aten::gt: {
      return computeTwoOperand(
          "aten_gt",
          inputs,
          outputShape,
          outputType,
          [](const ExprHandle& lhs, const ExprHandle& rhs) {
            return cast<bool>(lhs > rhs);
          });
    } break;

    case aten::le: {
      return computeTwoOperand(
          "aten_le",
          inputs,
          outputShape,
          outputType,
          [](const ExprHandle& lhs, const ExprHandle& rhs) {
            return cast<bool>(lhs <= rhs);
          });
    } break;

    case aten::lt: {
      return computeTwoOperand(
          "aten_lt",
          inputs,
          outputShape,
          outputType,
          [](const ExprHandle& lhs, const ExprHandle& rhs) {
            return cast<bool>(lhs < rhs);
          });
    } break;

    case aten::min: {
      return computeTwoOperand(
          "aten_min",
          inputs,
          outputShape,
          outputType,
          [](const ExprHandle& lhs, const ExprHandle& rhs) {
            return Min::make(boolToInteger(lhs), boolToInteger(rhs), false);
          });
    } break;

    case aten::max: {
      return computeTwoOperand(
          "aten_max",
          inputs,
          outputShape,
          outputType,
          [](const ExprHandle& lhs, const ExprHandle& rhs) {
            return Max::make(boolToInteger(lhs), boolToInteger(rhs), false);
          });
    } break;
    case aten::masked_fill: {
      return computeThreeOperand(
          "aten_masked_fill",
          inputs,
          outputShape,
          outputType,
          [](const ExprHandle& input,
             const ExprHandle& mask,
             const ExprHandle& value) {
            // value needs to promote to input, not vice versa
            auto val = promoteToDtype(value, input.dtype().scalar_type());
            return ifThenElse(mask, val, input);
          },
          /*promote_inputs*/ false);
    }
    case aten::clamp: {
      bool noMin = false;
      bool noMax = false;
      if (c10::get_if<ArgNone>(&inputs[1])) {
        noMin = true;
      }

      if (c10::get_if<ArgNone>(&inputs[2])) {
        noMax = true;
      }

      return computeThreeOperand(
          "aten_clamp",
          inputs,
          outputShape,
          outputType,
          [noMin, noMax](
              const ExprHandle& in,
              const ExprHandle& min,
              const ExprHandle& max) {
            auto cast = [&](const ExprHandle& e) {
              return Cast::make(in.dtype(), e);
            };

            if (noMin && noMax) {
              return in;
            } else if (noMin) {
              auto cmax = cast(max);
              return CompareSelect::make(in, cmax, cmax, in, kGT);
            } else if (noMax) {
              auto cmin = cast(min);
              return CompareSelect::make(in, cmin, cmin, in, kLT);
            } else {
              auto cmax = cast(max);
              auto cmin = cast(min);
              return clamp(cmin, cmax, in);
            }
          },
          false /* promote_inputs */);
    } break;
    case aten::addcmul: {
      return computeFourOperand(
          "aten_addcmul",
          inputs,
          outputShape,
          outputType,
          [](const ExprHandle& a0,
             const ExprHandle& a1,
             const ExprHandle& a2,
             const ExprHandle& a3) { return a0 + a3 * a1 * a2; });
    } break;
    case aten::sigmoid: {
      return computeOneOperand(
          "aten_sigmoid",
          inputs,
          outputShape,
          outputType,
          [](const ExprHandle& a) {
            return sigmoid(promoteIntegerToDefaultType(a));
          });
    } break;

    case aten::reciprocal: {
      return computeOneOperand(
          "aten_reciprocal",
          inputs,
          outputShape,
          outputType,
          [](const ExprHandle& a) { return ExprHandle(1.0f) / a; });
    } break;

    case aten::neg: {
      return computeOneOperand(
          "aten_neg", inputs, outputShape, outputType, [](const ExprHandle& a) {
            return ExprHandle(-0) - a;
          });
    } break;

    case aten::isnan: {
      return computeOneOperand(
          "aten_isnan",
          inputs,
          outputShape,
          outputType,
          [](const ExprHandle& a) {
            if (!a.dtype().is_floating_point()) {
              return IntImm::make(0);
            }
            return isnan(a);
          });
    } break;

    case aten::relu: {
      return computeOneOperand(
          "aten_relu",
          inputs,
          outputShape,
          outputType,
          [](const ExprHandle& a) {
            auto zero = Cast::make(a.dtype(), 0);
            return CompareSelect::make(a, zero, zero, a, kLT);
          });
    } break;

    case aten::leaky_relu: {
      return computeTwoOperand(
          "aten_leaky_relu",
          inputs,
          outputShape,
          outputType,
          [](const ExprHandle& a, const ExprHandle& negative_slope) {
            auto neg_slope = Cast::make(a.dtype(), negative_slope);
            auto zero = Cast::make(a.dtype(), 0);
            auto one = Cast::make(a.dtype(), 1);
            auto cs = CompareSelect::make(a, zero, one, neg_slope, kGT);
            return a * cs;
          });
    } break;

    case aten::relu6: {
      return computeOneOperand(
          "aten_relu6",
          inputs,
          outputShape,
          outputType,
          [](const ExprHandle& a) {
            auto zero = Cast::make(a.dtype(), 0);
            auto six = Cast::make(a.dtype(), 6.);
            return clamp(zero, six, a);
          });
    } break;

    case aten::gelu: {
      return computeOneOperand(
          "aten_gelu",
          inputs,
          outputShape,
          outputType,
          [](const ExprHandle& a) {
            auto m_sqrt1_2 = Cast::make(a.dtype(), M_SQRT1_2);
            auto one = Cast::make(a.dtype(), 1.);
            auto point_five = Cast::make(a.dtype(), .5);
            return a * point_five * (one + erf(a * m_sqrt1_2));
          });
    } break;

    case aten::batch_norm: {
      return computeBatchNorm(inputs, outputShape, outputType);
    }

    case aten::log: {
      return computeOneOperand(
          "aten_log", inputs, outputShape, outputType, [](const ExprHandle& a) {
            return log(promoteIntegerToDefaultType(a));
          });
    } break;

    case aten::log10: {
      return computeOneOperand(
          "aten_log10",
          inputs,
          outputShape,
          outputType,
          [](const ExprHandle& a) {
            return log10(promoteIntegerToDefaultType(a));
          });
    } break;

    case aten::log1p: {
      return computeOneOperand(
          "aten_log1p",
          inputs,
          outputShape,
          outputType,
          [](const ExprHandle& a) {
            return log1p(promoteIntegerToDefaultType(a));
          });
    } break;

    case aten::log2: {
      return computeOneOperand(
          "aten_log2",
          inputs,
          outputShape,
          outputType,
          [](const ExprHandle& a) {
            return log2(promoteIntegerToDefaultType(a));
          });
    } break;

    case aten::exp: {
      return computeOneOperand(
          "aten_exp", inputs, outputShape, outputType, [](const ExprHandle& a) {
            return exp(promoteIntegerToDefaultType(a));
          });
    } break;

    case aten::expm1: {
      return computeOneOperand(
          "aten_expm1",
          inputs,
          outputShape,
          outputType,
          [](const ExprHandle& a) {
            return expm1(promoteIntegerToDefaultType(a));
          });
    } break;

    case aten::erf: {
      return computeOneOperand(
          "aten_erf", inputs, outputShape, outputType, [](const ExprHandle& a) {
            return erf(promoteIntegerToDefaultType(a));
          });
    } break;

    case aten::erfc: {
      return computeOneOperand(
          "aten_erfc",
          inputs,
          outputShape,
          outputType,
          [](const ExprHandle& a) {
            return erfc(promoteIntegerToDefaultType(a));
          });
    } break;

    case aten::cos: {
      return computeOneOperand(
          "aten_cos", inputs, outputShape, outputType, [](const ExprHandle& a) {
            return cos(promoteIntegerToDefaultType(a));
          });
    } break;

    case aten::sin: {
      return computeOneOperand(
          "aten_sin", inputs, outputShape, outputType, [](const ExprHandle& a) {
            return sin(promoteIntegerToDefaultType(a));
          });
    } break;

    case aten::tan: {
      return computeOneOperand(
          "aten_tan", inputs, outputShape, outputType, [](const ExprHandle& a) {
            return tan(promoteIntegerToDefaultType(a));
          });
    } break;
    case aten::type_as: {
      const BufHandle rhs = c10::get<BufHandle>(inputs[1]);
      auto dtype = rhs.dtype();
      return computeOneOperand(
          "aten_type_as",
          inputs,
          outputShape,
          outputType,
          [dtype](const ExprHandle& lhs) { return Cast::make(dtype, lhs); });
    } break;
    case aten::pow: {
      return computeTwoOperand(
          "aten_pow",
          inputs,
          outputShape,
          outputType,
          [](const ExprHandle& lhs, const ExprHandle& rhs) {
            if (!rhs.node()->isConstant()) {
              return pow(lhs, rhs);
            }
            double val =
                immediateAs<double>(IRSimplifier::simplify(rhs.node()));

            if (val == 1.0f) {
              return lhs;
            } else if (val == 2.0f) { // NOLINT
              return lhs * lhs;
            } else if (val == 3.0f) { // NOLINT
              return (lhs * lhs) * lhs;
            } else if (val == 4.0f) { // NOLINT
              ExprHandle tmp = lhs * lhs;
              return tmp * tmp;
            } else if (val == 0.5f) { // NOLINT
              return sqrt(lhs);
            } else if (val == 0.0f) {
              return ExprHandle(1.0f);
            } else if (val == -0.5f) { // NOLINT
              return rsqrt(lhs);
            } else if (val == -1.0f) {
              return ExprHandle(1.0f) / lhs;
            } else if (val == -2.0f) { // NOLINT
              return ExprHandle(1.0f) / (lhs * lhs);
            }
            return pow(lhs, rhs);
          });
    } break;

    case aten::fmod: {
      return computeTwoOperand(
          "aten_fmod",
          inputs,
          outputShape,
          outputType,
          [](const ExprHandle& lhs, const ExprHandle& rhs) {
            return fmod(promoteHalfToFloat(lhs), promoteHalfToFloat(rhs));
          });
    } break;

    case aten::lerp: {
      return computeThreeOperand(
          "aten_lerp",
          inputs,
          outputShape,
          outputType,
          [](const ExprHandle& a,
             const ExprHandle& end,
             const ExprHandle& weight) { return a + weight * (end - a); });
    } break;
    case aten::remainder: {
      auto imodImpl = [](const ExprHandle& lhs, const ExprHandle& rhs) {
        return Mod::make(lhs, rhs);
      };
      auto fmodImpl = [](const ExprHandle& lhs, const ExprHandle& rhs) {
        auto lhs_t = promoteHalfToFloat(lhs);
        auto rhs_t = promoteHalfToFloat(rhs);
        return fmod((rhs_t + fmod(lhs_t, rhs_t)), rhs_t);
      };
      {
        auto const& shape =
            broadcastShapes(valueShape(inputs[0]), valueShape(inputs[1]));
        return Compute(
            "aten_remainder",
            c10::fmap<DimArg>(shape),
            [&](const std::vector<VarHandle>& axes) {
              std::vector<ExprHandle> indices(axes.begin(), axes.end());
              std::vector<ExprHandle> exprInputs = {
                  tensorOrConstant(inputs[0], indices),
                  tensorOrConstant(inputs[1], indices),
              };

              promoteInputs(exprInputs);
              bool allInt = true;
              for (auto& e : exprInputs) {
                if (e.dtype().is_floating_point()) {
                  allInt = false;
                  break;
                }
              }
              if (allInt) {
                return demoteOutput(
                    imodImpl(exprInputs[0], exprInputs[1]), outputType);
              } else {
                return demoteOutput(
                    fmodImpl(exprInputs[0], exprInputs[1]), outputType);
              }
            });
      }

    } break;
    case aten::acos: {
      return computeOneOperand(
          "aten_acos",
          inputs,
          outputShape,
          outputType,
          [](const ExprHandle& a) {
            return acos(promoteIntegerToDefaultType(a));
          });
    } break;

    case aten::asin: {
      return computeOneOperand(
          "aten_asin",
          inputs,
          outputShape,
          outputType,
          [](const ExprHandle& a) {
            return asin(promoteIntegerToDefaultType(a));
          });
    } break;

    case aten::cosh: {
      return computeOneOperand(
          "aten_cosh",
          inputs,
          outputShape,
          outputType,
          [](const ExprHandle& a) {
            return cosh(promoteIntegerToDefaultType(a));
          });
    } break;

    case aten::sinh: {
      return computeOneOperand(
          "aten_sinh",
          inputs,
          outputShape,
          outputType,
          [](const ExprHandle& a) {
            return sinh(promoteIntegerToDefaultType(a));
          });
    } break;

    case aten::atan: {
      return computeOneOperand(
          "aten_atan",
          inputs,
          outputShape,
          outputType,
          [](const ExprHandle& a) {
            return atan(promoteIntegerToDefaultType(a));
          });
    } break;

    case aten::atan2: {
      return computeTwoOperand(
          "aten_atan2",
          inputs,
          outputShape,
          outputType,
          [](const ExprHandle& lhs, const ExprHandle& rhs) {
            return atan2(
                promoteIntegerToDefaultType(lhs),
                promoteIntegerToDefaultType(rhs));
          });
    } break;

    case aten::tanh: {
      return computeOneOperand(
          "aten_tanh",
          inputs,
          outputShape,
          outputType,
          [](const ExprHandle& a) {
            return tanh(promoteIntegerToDefaultType(a));
          });
    } break;

    case aten::hardtanh: {
      return computeThreeOperand(
          "aten_hardtanh",
          inputs,
          outputShape,
          outputType,
          [](const ExprHandle& a,
             const ExprHandle& min_val,
             const ExprHandle& max_val) {
            auto mm = CompareSelect::make(a, min_val, min_val, a, kLT);
            return CompareSelect::make(mm, max_val, max_val, mm, kGT);
          });
    } break;

    case aten::softplus: {
      return computeThreeOperand(
          "aten_softplus",
          inputs,
          outputShape,
          outputType,
          [](const ExprHandle& a,
             const ExprHandle& beta,
             const ExprHandle& threshold) {
            auto beta_promoted = Cast::make(a.dtype(), beta);
            auto threshold_promoted = Cast::make(a.dtype(), threshold);
            auto beta_a = beta_promoted * a;
            return CompareSelect::make(
                beta_a,
                threshold_promoted,
                a,
                log1p(exp(beta_a)) / beta_promoted,
                kGT);
          });
    } break;

    case aten::hardsigmoid: {
      return computeOneOperand(
          "aten_hardsigmoid",
          inputs,
          outputShape,
          outputType,
          [](const ExprHandle& a) {
            auto zero = Cast::make(a.dtype(), 0.0);
            auto three = Cast::make(a.dtype(), 3.0);
            auto six = Cast::make(a.dtype(), 6.0);
            return clamp(zero, six, a + three) / six;
          });
    } break;

    case aten::hardswish: {
      return computeOneOperand(
          "aten_hardswish",
          inputs,
          outputShape,
          outputType,
          [](const ExprHandle& a) {
            //  x * torch.clamp(x + 3.0, 0.0, 6.0) / 6.0
            auto zero = Cast::make(a.dtype(), 0.);
            auto three = Cast::make(a.dtype(), 3.);
            auto six = Cast::make(a.dtype(), 6.);

            return a * clamp(zero, six, a + three) / six;
          });
    } break;
    case aten::hardshrink: {
      return computeTwoOperand(
          "aten_hardshrink",
          inputs,
          outputShape,
          outputType,
          [](const ExprHandle& a, const ExprHandle& lambd) {
            auto pos_clambd = Cast::make(a.dtype(), lambd);
            auto neg_clambd =
                Cast::make(a.dtype(), ExprHandle(-0)) - pos_clambd;
            auto zero = Cast::make(a.dtype(), 0);
            auto mm = CompareSelect::make(a, neg_clambd, a, zero, kLT);
            return CompareSelect::make(a, pos_clambd, a, mm, kGT);
          });
    } break;
    case aten::sqrt: {
      return computeOneOperand(
          "aten_sqrt",
          inputs,
          outputShape,
          outputType,
          [](const ExprHandle& a) {
            return tensorexpr::sqrt(promoteIntegerToDefaultType(a));
          });
    } break;

    case aten::rsqrt: {
      return computeOneOperand(
          "aten_rsqrt",
          inputs,
          outputShape,
          outputType,
          [](const ExprHandle& a) {
            return rsqrt(promoteIntegerToDefaultType(a));
          });
    } break;

    case aten::abs: {
      return computeOneOperand(
          "aten_abs",
          inputs,
          outputShape,
          outputType,
          [](const ExprHandle& a) {
            return tensorexpr::abs(promoteHalfToFloat(a));
          },
          kIntegralTypes | kFloatingPointTypes | kBoolType);
    } break;

    case aten::sign: {
      return computeSign(inputs, outputShape);
    } break;

    case aten::ceil: {
      return computeOneOperand(
          "aten_ceil",
          inputs,
          outputShape,
          outputType,
          [](const ExprHandle& a) { return ceil(a); });
    } break;

    case aten::floor: {
      return computeOneOperand(
          "aten_floor",
          inputs,
          outputShape,
          outputType,
          [](const ExprHandle& a) { return floor(a); });
    } break;

    case aten::round: {
      return computeOneOperand(
          "aten_round",
          inputs,
          outputShape,
          outputType,
          [](const ExprHandle& a) { return round(a); });
    } break;

    case aten::trunc: {
      return computeOneOperand(
          "aten_trunc",
          inputs,
          outputShape,
          outputType,
          [](const ExprHandle& a) { return trunc(a); });
    } break;

    case aten::_cast_Float: {
      return computeOneOperand(
          "aten_cast_float",
          inputs,
          outputShape,
          outputType,
          [](const ExprHandle& a) { return cast<float>(a); });
    } break;
    case aten::to: {
      // see handling of aten::to in tensorexpr_fuser.cpp for why we only
      // need to handle the first input
      return computeOneOperand(
          "aten_to",
          {inputs[0]},
          outputShape,
          outputType,
          [outputType](const ExprHandle& a) {
            TORCH_INTERNAL_ASSERT(
                outputType, buildErrorMessage("Output type is null."));
            return Cast::make(ToDtype(*outputType), a);
          });
    } break;
    case aten::threshold: {
      return computeThreeOperand(
          "aten_threshold",
          inputs,
          outputShape,
          outputType,
          [](const ExprHandle& a,
             const ExprHandle& threshold,
             const ExprHandle& value) {
            return ifThenElse(CompareSelect::make(a, threshold, kLE), value, a);
          });
    } break;
    case aten::where: {
      return computeConditionWithTwoOperand(
          "aten_where",
          inputs,
          outputShape,
          outputType,
          [](const ExprHandle& a0, const ExprHandle& a1, const ExprHandle& a2) {
            return ifThenElse(a0, a1, a2);
          });
    } break;

    case aten::frac: {
      return computeOneOperand(
          "aten_frac",
          inputs,
          outputShape,
          outputType,
          [](const ExprHandle& a) {
            auto aa = promoteHalfToFloat(a);
            return aa - floor(aa);
          },
          kFloatingPointTypes);
    } break;

    case aten::lgamma: {
      return computeOneOperand(
          "aten_lgamma",
          inputs,
          outputShape,
          outputType,
          [](const ExprHandle& a) {
            return lgamma(promoteIntegerToDefaultType(a));
          });
    } break;

    case aten::rand_like: {
      return computeOneOperand(
          "aten_rand_like",
          inputs,
          outputShape,
          outputType,
          [](const ExprHandle& a) {
            return Intrinsics::make(IntrinsicsOp::kRand, a.dtype());
          });
    } break;
    case aten::slice: {
      return Compute(
          "aten_slice",
          c10::fmap<DimArg>(outputShape),
          [&](const std::vector<VarHandle>& axes) {
            int64_t dim =
                at::maybe_wrap_dim(c10::get<int64_t>(inputs[1]), axes.size());
            ExprHandle start = constant(inputs[2]);
            ExprHandle stride = constant(inputs[4]);

            std::vector<ExprHandle> newAxes(axes.begin(), axes.end());
            newAxes[dim] = stride * newAxes[dim] + start;
            return tensorOrConstant(inputs[0], newAxes);
          });
    }
    case aten::unsqueeze: {
      return Compute(
          "aten_unsqueeze",
          c10::fmap<DimArg>(outputShape),
          [&](const std::vector<VarHandle>& axes) {
            int64_t dim = c10::get<int64_t>(inputs[1]);
            if (dim < 0) {
              if (axes.size() == 0) {
                throw malformed_input("axes are zero handling unsqueeze");
              }
              dim += axes.size();
            }
            // To construct an expression for an 'unsqueezed' tensor we need to
            // drop the DIM-th axis, i.e.
            //    unsqueezed_v[i,j,k,l] = v[i,j,l] # dim = 2 - drop index 'k'
            //                 0 1 2 3
            std::vector<ExprHandle> indices;
            int64_t i = 0;
            for (auto a : axes) {
              if (i++ != dim) {
                indices.emplace_back(ExprHandle(a.node()));
              }
            }

            return broadcast(c10::get<BufHandle>(inputs[0]), indices);
          });
    }
    case aten::t: {
      auto shape = valueShape(inputs[0]);
      return computeOperandValue(
          aten::transpose,
          {inputs[0], (int64_t)1, (int64_t)0},
          outputShape,
          outputType);
    }
    case aten::transpose: {
      auto A = c10::get<BufHandle>(inputs[0]);
      // Trivial case of 0-dim and 1-dim tensors: transpose is just a copy
      if (A.ndim() < 1) {
        return Compute(
            "aten_transpose",
            c10::fmap<DimArg>(outputShape),
            [&](std::vector<VarHandle> axes) {
              TORCH_INTERNAL_ASSERT(
                  axes.size() <= 1,
                  buildErrorMessage("Invalid axes size in transpose"));
              return A.load(axes);
            });
      }
      // Usual case where transpose actually swaps dimensions
      auto start_dim =
          at::maybe_wrap_dim(c10::get<int64_t>(inputs[1]), A.ndim());
      auto to_dim = at::maybe_wrap_dim(c10::get<int64_t>(inputs[2]), A.ndim());
      return Compute(
          "aten_transpose",
          c10::fmap<DimArg>(outputShape),
          [&](std::vector<VarHandle> axes) {
            std::swap(axes[start_dim], axes[to_dim]);
            return A.load(axes);
          });
    }
    case aten::permute: {
      auto A = c10::get<BufHandle>(inputs[0]);
      // Trivial case of 0-dim tensors: just a copy of the input
      if (A.ndim() == 0) {
        return Compute(
            "aten_permute",
            c10::fmap<DimArg>(outputShape),
            [&](const std::vector<VarHandle>& axes) {
              std::vector<ExprHandle> empty_indices;
              return A.load(empty_indices);
            });
      }
      auto permute_dims = c10::get<IntList>(inputs[1]);
      return Compute(
          "aten_permute",
          c10::fmap<DimArg>(outputShape),
          [&](const std::vector<VarHandle>& axes) {
            std::vector<VarHandle> new_axes;
            new_axes.resize(axes.size());
            assert(permute_dims.size() == axes.size());
            for (unsigned i = 0; i < axes.size(); i++) {
              auto new_dim = at::maybe_wrap_dim(permute_dims[i], A.ndim());
              new_axes[new_dim] = axes[i];
            }
            return A.load(new_axes);
          });
    }
    case aten::expand:
    case aten::expand_as: {
      auto A = c10::get<BufHandle>(inputs[0]);
      return Compute(
          "aten_expand",
          c10::fmap<DimArg>(outputShape),
          [&](const std::vector<VarHandle>& axes) {
            std::vector<ExprHandle> indices(axes.begin(), axes.end());
            return broadcast(A, indices);
          });
    }
    case aten::reshape:
    case aten::view: {
      auto A = c10::get<BufHandle>(inputs[0]);
      if (A.ndim() == 0) {
        return Compute(
            "aten_view",
            c10::fmap<DimArg>(outputShape),
            [&](const std::vector<VarHandle>& axes) {
              std::vector<ExprHandle> empty_indices;
              return A.load(empty_indices);
            });
      }
      auto view_dims = c10::get<IntList>(inputs[1]);
      return Compute(
          "aten_reshape",
          c10::fmap<DimArg>(outputShape),
          [&](const std::vector<VarHandle>& axes) {
            std::vector<VarHandle> new_axes;
            assert(view_dims.size() == axes.size());
            /*
            Example for the index transformation. Assume we have a tensor A and
            its view B:
              A.size() = [6,2,3]
              B = A.view(2,1,9,1,2)

            In TE IR we would want to represent B as the following loopnest:
              for (i1 in 0..2)
                for (i2 in 0..1)
                  for (i3 in 0..9)
                    for (i4 in 0..1)
                      for (i5 in 0..2)
                        idx = i5 + i4*2 + i3*2 + i2*18 + i1*18
                        B[i1,i2,i3,i4,i5] = A[idx/(3*2), (idx/3)%2, idx%3]
            */
            // NOLINTNEXTLINE(clang-diagnostic-unused-variable)
            ExprHandle cur_stride = 1;
            std::vector<ExprPtr> dims, indices;
            for (size_t idx = 0; idx < view_dims.size(); idx++) {
              dims.push_back(alloc<LongImm>(view_dims[idx]));
              indices.push_back(axes[idx].node());
            }
            ExprHandle flat_idx = ExprHandle(flatten_index(dims, indices));
            std::vector<ExprHandle> orig_buf_indexes(A.ndim(), ExprHandle(0));
            ExprHandle stride = ExprHandle(immLike(flat_idx, 1));
            for (size_t idx = 0; idx < A.ndim(); idx++) {
              size_t dim_idx = A.ndim() - idx - 1;
              // We don't need to generate mod-div for the first dimension -
              // ideally IRSimlifier would get rid of that for us, but for now
              // let's just avoid generating it in the first place.
              if (dim_idx > 0) {
                orig_buf_indexes[dim_idx] = flat_idx / stride % A.dim(dim_idx);
              } else {
                orig_buf_indexes[dim_idx] = flat_idx / stride;
              }
              // In the example above the stride is initially 1 for dim_idx = 2,
              // then it's 3 for dim_idx = 1, and then it's 3*2 for dim_idx = 0.
              stride = stride * A.dim(dim_idx);
            }
            // NOLINTNEXTLINE(clang-analyzer-cplusplus.NewDeleteLeaks)
            return A.load(orig_buf_indexes);
          });
    }
    case aten::mm: // aten::mm is a subset of aten::matmul where both inputs are
                   // rank 2
    case aten::matmul: {
      return computeMatmul(inputs, outputShape, outputType);
    }
    case aten::cat: {
      return computeCat(inputs, outputShape, device);
    }
    case aten::sum: {
      return computeSum(inputs, outputType);
    }
    case aten::softmax: {
      return computeSoftmax(inputs, outputShape, false);
    }
    case aten::log_softmax: {
      return computeSoftmax(inputs, outputShape, true);
    }
    case aten::conv2d: {
      return computeConv2d(inputs, outputShape, outputType);
    } break;
    case aten::addmm: {
      return computeAddMM(inputs, outputShape, outputType);
    } break;
    case aten::mean: {
      return computeMean(inputs, outputShape, outputType);
    } break;
    case aten::adaptive_avg_pool2d: {
      return computeAdaptiveAvgPool2d(inputs, outputShape, outputType);
    } break;
    default: {
      std::string msg =
          std::string("Unhandled node kind (in computeOperandValue): ") +
          op.toQualString();
      throw malformed_input(msg);
    }
  }
}

c10::optional<ScalarType> findDtypeForValue(const torch::jit::Value* v) {
  if (v->type()->kind() == TypeKind::TensorType) {
    auto tt = v->type()->cast<TensorType>();
    if (tt->scalarType()) {
      return static_cast<ScalarType>(*tt->scalarType());
    }
  }
  return c10::nullopt;
}

Tensor TensorExprKernel::computeValue(const torch::jit::Value* v) {
  auto inputs = v->node()->inputs();
  auto op = v->node()->kind();

  if (op == aten::rand_like) {
    hasRandom_ = true;
  }

  if (op == prim::ConstantChunk) {
    return Compute(
        "prim_constantchunk",
        c10::fmap<DimArg>(sizesForValue(v)),
        [this, v](const std::vector<VarHandle>& axes) {
          auto const& n = v->node();
          int64_t dim = n->i(attr::dim);
          int64_t chunks = n->i(attr::chunks);
          std::vector<ExprHandle> indices(axes.begin(), axes.end());
          return chunk(
              bufs_.at(n->input(0)), v->offset(), dim, chunks, indices);
        });
  }

  std::vector<ArgValue> argInputs;
  if (op != aten::to) {
    for (auto inp : inputs) {
      argInputs.push_back(toArg(inp));
    }
  } else {
    argInputs.push_back(toArg(inputs[0]));
  }
  auto outputType = findDtypeForValue(v->node()->output());
  std::vector<ExprHandle> outputShape = sizesForValue(v);

  if (NNCLoweringFunction custom_lowering = getCustomLoweringFor(op)) {
    return custom_lowering(argInputs, outputShape, outputType, device_);
  }
  return computeOperandValue(op, argInputs, outputShape, outputType, device_);
}

// Return the (lower, upper) loop bounds if they are constants, else nullopt.
c10::optional<std::pair<int64_t, int64_t>> loopBounds(ForPtr loop) {
  auto start = IRSimplifier::simplify(loop->start());
  auto stop = IRSimplifier::simplify(loop->stop());
  if (!start->isConstant() || !stop->isConstant()) {
    return c10::nullopt;
  }
  return c10::make_optional(
      std::make_pair(immediateAs<int64_t>(start), immediateAs<int64_t>(stop)));
}

// True if all the loops in this vector have equal bounds.
bool loopBoundsAllEqual(const std::vector<ForPtr>& loops) {
  auto bounds = loopBounds(loops[0]);
  if (!bounds) {
    return false;
  }
  for (auto const& loop : loops) {
    auto next = loopBounds(loop);
    if (!next) {
      return false;
    }
    if (bounds->first != next->first || bounds->second != next->second) {
      return false;
    }
  }
  return true;
}

// Recursively fuse all the loops with matching bounds in `st`.  Stops fusing
// at any level containing non-loops or non-matching bounds.  The restriction
// on matching bounds exists to avoid inserting conditionals on the loop
// indices where none would be needed, which would significantly complicate
// vectorization.
void fuseAllLoops(StmtPtr st) {
  if (auto block = to<tensorexpr::Block>(st)) {
    std::vector<ForPtr> loopsToFuse;
    for (auto stmt : *block) {
      auto loop = to<For>(stmt);
      if (!loop) {
        // Block contains something that's not a loop.  Quit.
        return;
      }
      loopsToFuse.push_back(loop);
    }
    if (loopsToFuse.empty()) {
      return;
    }
    if (!loopBoundsAllEqual(loopsToFuse)) {
      return;
    }
    // NOLINTNEXTLINE(cppcoreguidelines-init-variables)
    ForPtr fusedLoop;
    if (!LoopNest::fuseLoops(loopsToFuse, &fusedLoop)) {
      return;
    }
    fuseAllLoops(fusedLoop->body());
  }
}

// Compute the trip count of a loop if it is a constant.
c10::optional<int64_t> tripCount(ForPtr loop) {
  auto tc = IRSimplifier::simplify(
      cast<int64_t>(ExprHandle(loop->stop()) - ExprHandle(loop->start())));
  if (auto val = to<LongImm>(tc.node())) {
    return val->value();
  }
  return c10::nullopt;
}

// Prune innermost loops until iterations satisfies a minimum grain size.
static void pruneByGrainSize(std::vector<ForPtr>& loops) {
  constexpr int64_t minGrainSize = 32768;
  int64_t grainSize = 1;
  for (int64_t i = loops.size(); i > 0; i--) {
    auto tc = tripCount(loops[i - 1]);
    if (!tc) {
      break;
    }
    grainSize *= *tc;
    if (grainSize < minGrainSize) {
      loops.pop_back();
    }
  }
}

// Retain enough outermost loops to fill the number of threads.
static void pruneByThreadCount(std::vector<ForPtr>& loops) {
  int64_t trips = 1;
  auto threads = at::get_num_threads();
  auto it = loops.begin();
  for (; it != loops.end(); it++) {
    if (trips >= threads) {
      break;
    }
    auto tc = tripCount(*it);
    if (!tc) {
      break;
    }
    trips *= *tc;
  }
  loops.erase(it, loops.end());
}

// Flatten and parallelize outer loops, subject to a minimum number of elements
// in the inner loop, and a maximum level of thread-level parallelism in the
// outer loops.
template <typename Bufs>
static void parallelizeOuterLoops(LoopNest& l, Bufs&& bufs) {
  for (auto const& buf : bufs) {
    auto loops = l.getLoopStmtsFor(buf);
    pruneByGrainSize(loops);
    pruneByThreadCount(loops);

    // There are no loops to parallelize; give up.
    if (loops.size() == 0) {
      continue;
    }
    // The loop nest contains a reduction; give up.
    auto reductions = NodeFinder<ReduceOp>::find(loops[0]);
    if (reductions.size() > 0) {
      continue;
    }
    // The loop nest has loop carried dependences; give up.
    if (LoopNest::hasLoopCarriedDependence(loops[0])) {
      continue;
    }
    // Try to flatten the outer loops and parallelize them if successful.
    ForPtr flattened = nullptr;
    if (loops.size() == 1) {
      flattened = loops[0];
    } else {
      LoopNest::flatten(loops, &flattened);
    }
    if (flattened) {
      flattened->set_parallel();
    }
  }
}

StmtPtr TensorExprKernel::transformLoops(BackendType backendType, StmtPtr st) {
  torch::jit::tensorexpr::LoopNest l(st, bufOutputs_);
  LoopNest::sanitizeNames(l.root_stmt());
  GRAPH_DEBUG("Original Stmt:\n", std::to_string(l.root_stmt()), "\n");

  bool hasReduction = NodeFinder<ReduceOp>::find(l.root_stmt()).size() != 0;

  // For Block codegen we create a map of tensor dims before
  // inlining. Like GPU codegen we need to inline. But the order
  // where this analysis is run matters.
  auto block_analysis = std::make_unique<CreateBufferMap>();
  if (backendType == kBlockCodeGen) {
    // Run Block analysis to get multi dim buffer info
    auto root_stmt = l.root_stmt();
    root_stmt->accept(block_analysis.get());
  }
  l.simplify();
  GRAPH_DEBUG("after simplify", *l.root_stmt());

  // Inlining output & intermediate buffers can duplicate computation.
  // Duplicating work can slow down the program if it's not ameliorated in some
  // way, but we've empirically found that:
  // - On CPU, LLVM's CSE does a good job as long as you horizontally fuse
  //   output loops.
  // - On GPU, there's enough compute to hide the extra work, and inlining
  //   avoids synchronizing between kernels.
  l.inlineIntermediateBufs(/*allow_duplicated_work=*/true);
  GRAPH_DEBUG("after inline", *l.root_stmt());

  // Optimizing conditionals needs to be performed after inlining because
  // inlining wouldn't work once the loops are split. Also, it has to be
  // performed before loop fusion because loop fusion introduces cases where
  // multiple conditionals are in the same loop and this optimization does not
  // handle such cases yet.
  if (getOptConditionals()) {
    l.optimizeConditionals();
    GRAPH_DEBUG("after optimizing conditionals: ", *l.root_stmt());
  }

  // Fuse loops "horizontally".  This pass allows us to combine loops that
  // write to different output buffers, as long as they have the same bounds.
  if (backendType == kLLVMCodeGen) {
    fuseAllLoops(l.root_stmt());
    GRAPH_DEBUG("after fuse", *l.root_stmt());
    parallelizeOuterLoops(l, bufOutputs_);
    GRAPH_DEBUG("after parallelize", *l.root_stmt());
  }

  if (backendType == kCudaCodeGen) {
    for (auto buf : bufOutputs_) {
      std::vector<ForPtr> loops = l.getLoopStmtsFor(buf);
      if (loops.empty()) {
        // This happens when Buf is 0-dim
        continue;
      }
      ForPtr flattened = nullptr;
      LoopNest::flatten(loops, &flattened);
      assert(flattened);

      int loopLevels = getTECudaPointwiseLoopLevels();
      const int kDefaultLoopLevels = 2;
      loopLevels = (loopLevels > 0) ? loopLevels : kDefaultLoopLevels;
      int blockCount = getTECudaPointwiseBlockCount();
      int blockSize = getTECudaPointwiseBlockSize();

      if (loopLevels == 2) {
        // NOLINTNEXTLINE(cppcoreguidelines-init-variables)
        ForPtr inner;
        const int kDefaultBlockSize = 512;
        if (blockSize < 0) {
          blockSize = kDefaultBlockSize;
        }
        LoopNest::splitWithMask(flattened, blockSize, &inner);
        flattened->set_gpu_block_index(0);
        inner->set_gpu_thread_index(0);
      } else if (loopLevels == 3) {
        // NOLINTNEXTLINE(cppcoreguidelines-init-variables)
        ForPtr inner;
        // NOLINTNEXTLINE(cppcoreguidelines-init-variables)
        ForPtr inner1;
        // TODO: change the number of microprocessors
        const int kDefaultBlockCount = 1280;
        const int kDefaultBlockSize = 256;
        blockCount = (blockCount > 0) ? blockCount : kDefaultBlockCount;
        blockSize = (blockSize > 0) ? blockSize : kDefaultBlockSize;
        LoopNest::splitWithMask(flattened, blockCount * blockSize, &inner);
        LoopNest::splitWithMask(inner, blockSize, &inner1);
        inner->set_gpu_block_index(0);
        inner1->set_gpu_thread_index(0);
      } else {
        throw std::runtime_error(
            "Invalid loop-level: " + c10::to_string(loopLevels));
      }
    }
  }

  if (backendType == kBlockCodeGen) {
    for (auto buf : bufOutputs_) {
      const int default_fp16_blocksize = 16;
      const int default_uint8_blocksize = 32;
      int blockSize = default_fp16_blocksize;
      // We only handle looplevels == 2 for now
      if (buf->dtype().scalar_type() == ScalarType::Byte) {
        blockSize = default_uint8_blocksize;
      }
      std::vector<ForPtr> loops = l.getLoopStmtsFor(buf);
      TORCH_INTERNAL_ASSERT(
          !loops.empty(),
          buildErrorMessage(
              "No loops found for the buffer " + buf->name_hint() +
              " in the fuser."));
      ForPtr flattened = nullptr;
      LoopNest::flatten(loops, &flattened);
      assert(flattened);

      ForPtr inner = nullptr;
      LoopNest::splitWithMask(flattened, blockSize, &inner);
      flattened->set_gpu_block_index(0);
      inner->set_gpu_thread_index(0);
      flattened->set_buffer_map(block_analysis->getBufferMap());
    }
  }

  if (pre_alloc_) {
    auto interm_bufs = l.getIntermediateBufs();
    preAllocIntermediateBufs(interm_bufs);
    l.prepareForCodegen(interm_bufs);
  } else {
    l.prepareForCodegen();
  }

  GRAPH_DEBUG("after prepareForCodegen", *l.root_stmt());
  l.simplify();
  GRAPH_DEBUG("after simplification", *l.root_stmt());

  if (backendType == kLLVMCodeGen && !hasReduction) {
    l.vectorizeInnerLoops();
    GRAPH_DEBUG("after vectorization", *l.root_stmt());
  }

  StmtPtr stmt = l.root_stmt();
  // Arithmetic Simplification.
  stmt = IRSimplifier::simplify(stmt);
  GRAPH_DEBUG("Final Stmt:\n", std::to_string(stmt), "\n");
  return stmt;
}

std::string TensorExprKernel::getCodeGenName(BackendType backendType) {
  switch (backendType) {
    case kCudaCodeGen:
      return "cuda_codegen";
    case kLLVMCodeGen:
      return "llvm_codegen";
    case kSimpleIREval:
      return "simple_ir_eval";
    case kBlockCodeGen:
      return "block_codegen";
    default:
      throw std::runtime_error(
          "invalid backend type: " +
          c10::to_string(static_cast<int>(backendType)));
  }
}

template <typename T>
static bool isValidPrimProperty(const c10::optional<T>& a, T b) {
  return !a.has_value() || *a == b;
}

TensorExprKernel::BackendType TensorExprKernel::inferBackendTypeFromDevice(
    at::Device device) {
  BackendType backendType = BackendType::kUninitialized;
  if (device.type() == at::kCUDA) {
    backendType = kCudaCodeGen;
  } else if (device.type() == at::kCPU && getTEGenerateBlockCode()) {
    backendType = kBlockCodeGen;
  } else if (device.type() == at::kCPU) {
#ifdef TORCH_ENABLE_LLVM
    backendType = dontUseLLVMFlag() ? kSimpleIREval : kLLVMCodeGen;
#else
    backendType = kSimpleIREval;
#endif
    if (getTEMustUseLLVMOnCPU() && backendType == kSimpleIREval) {
      throw std::runtime_error("LLVM Backend not found");
    }
  } else {
    throw std::runtime_error("Invalid device type");
  }
  return backendType;
}

// we use the debug names in printing cuda code, they need to be removed
// of characters that can't be used in a variable identifier
void TensorExprKernel::genInputDebugNames() {
  std::unordered_map<std::string, const torch::jit::Value*> name_to_value;
  std::unordered_set<std::string> name_set;
  std::unordered_map<const torch::jit::Value*, std::string> value_to_name;
  for (const torch::jit::Value* input : graph_->inputs()) {
    std::string sanitized_name = sanitizeName(input->debugName());
    // we could get fancier here, but name conflict is extremely unlikely
    while (name_set.count(sanitized_name)) {
      sanitized_name.append("_");
    }
    value_to_name[input] = sanitized_name;
    name_set.insert(sanitized_name);
  }
  input_name_map_ = std::move(value_to_name);
}

template <typename T>
static std::vector<ExprHandle> toExprHandles(const std::vector<T>& sizes) {
  std::vector<ExprHandle> dims;
  dims.reserve(sizes.size());
  for (auto const& size : sizes) {
    dims.emplace_back(size);
  }
  return dims;
}

Tensor TensorExprKernel::bindInput(const torch::jit::Value* input) {
  auto const& t = input->type();
  Tensor result(nullptr, nullptr);
  switch (t->kind()) {
    case TypeKind::TensorType: {
      auto tt = input->type()->cast<TensorType>();
      if (!input->isCompleteTensor()) {
        std::string msg = std::string("Shapes for input '%") +
            input->debugName() + "' are unknown";
        throw malformed_input(msg);
      }
      if (isContiguous(input)) {
        BufHandle inBuffer(
            "t" + input_name_map_[input],
            toExprHandles(*tt->sizes().concrete_sizes()),
            ToDtype(static_cast<ScalarType>(*tt->scalarType())));
        bufs_.emplace(input, inBuffer.node());
        bufferArgs_.emplace_back(inBuffer);
        break;
      }
      BufHandle inBuffer(
          "t" + input_name_map_[input],
          {0},
          ToDtype(static_cast<ScalarType>(*tt->scalarType())));
      std::vector<DimArg> inputTensorDims;
      for (size_t i = 0; i < *tt->sizes().size(); i++) {
        auto const size = *tt->sizes()[i];
        inputTensorDims.emplace_back(DimArg(size, "i" + c10::to_string(i)));
      }
      auto const strides = tt->strides();
      result = Compute(
          "input" + c10::to_string(bufs_.size() + 1),
          inputTensorDims,
          [&](const std::vector<VarHandle>& axes) {
            ExprHandle idx = 0;
            for (size_t i = 0; i < axes.size(); i++) {
              idx = idx + axes[i] * *strides[i];
            }
            return inBuffer.load(idx);
          });
      bufs_.emplace(input, result.buf());
      bufferArgs_.emplace_back(inBuffer);
      break;
    }
    case TypeKind::FloatType: {
      VarHandle v("v" + input_name_map_[input], kDouble);
      bufferArgs_.emplace_back(v);
      scalars_.emplace(input, v);
      break;
    }
    case TypeKind::BoolType: {
      VarHandle v("v" + input_name_map_[input], kBool);
      bufferArgs_.emplace_back(v);
      scalars_.emplace(input, v);
      break;
    }
    case TypeKind::IntType: {
      VarHandle v("v" + input_name_map_[input], kLong);
      bufferArgs_.emplace_back(v);
      scalars_.emplace(input, v);
      break;
    }
    default: {
      throw unsupported_dtype(t->repr_str());
      break;
    }
  }
  return result;
}

NNCLoweringFunction TensorExprKernel::getCustomLoweringFor(
    c10::Symbol op) const {
  if (custom_lowerings_.count(op))
    return custom_lowerings_.at(op);
  return nullptr;
}

template <typename T>
std::vector<size_t> reverse_sort_indices(const std::vector<T>& v) {
  // initialize original index locations
  std::vector<size_t> idx(v.size());
  iota(idx.begin(), idx.end(), 0);

  std::sort(idx.begin(), idx.end(), [&v](size_t i1, size_t i2) {
    return v[i1] > v[i2];
  });
  return idx;
}

bool denseAndNonOverlapping(
    at::ArrayRef<int64_t> sizes,
    at::ArrayRef<int64_t> strides) {
  return (strides == at::infer_dense_strides(sizes, strides));
}

Tensor TensorExprKernel::convertOutputToCorrectStrides(torch::jit::Value* v) {
  const TensorTypePtr& tt = v->type()->expect<TensorType>();
  TORCH_INTERNAL_ASSERT(
      bufs_.count(v),
      buildErrorMessage(
          "Ouput tensor has no corresponding bufs in the fuser."));
  BufPtr buf = bufs_.at(v);

  // No shape info is present in the graph
  if (!tt->sizes().concrete_sizes()) {
    std::string msg =
        std::string("Shapes for output '%") + v->debugName() + "' are unknown";
    throw malformed_input(msg);
  }

  TORCH_INTERNAL_ASSERT(
      tt->sizes().concrete_sizes(),
      buildErrorMessage("Output shapes are unknown."));
  auto sizes = *tt->sizes().concrete_sizes();
  std::vector<int64_t> default_strides = TensorType::contiguousStridesOf(sizes);
  if (!tt->strides().concrete_sizes()) {
    return Tensor(buf, nullptr);
  }
  TORCH_INTERNAL_ASSERT(
      tt->strides().concrete_sizes(),
      buildErrorMessage("Output strides are unknown."));
  const std::vector<int64_t> strides = *tt->strides().concrete_sizes();
  // All Tensors in NNC are layed out in default, contiguous layout.
  // If the output is also default contiguous we don't need to do anything
  if (strides == default_strides) {
    return Tensor(buf, nullptr);
  }
  // If the tensor is not dense or overlaps, we have
  // no way of matching the profiled striding
  if (!denseAndNonOverlapping(sizes, strides)) {
    return Tensor(buf, nullptr);
  }

  auto dims = c10::fmap<DimArg>(sizesForValue(v));
  // We need to convert the output tensor so that its values are layed
  // so that when viewed from the output strides the values are correct.
  // A contiguous Tensor of size(2, 3) with values 0-5 is layed out as:
  // [0] [1] [2] [3] [4] [5]
  // The same valued tensor with strides (2, 1) would be layed out like
  // [0] [3] [1] [4] [2] [5]
  // When we are doing the re-ordering of values into the output tensor,
  // we are iterating per-element of the input, and we are fixed
  // in indexing in to the output tensor at [i, j] = val
  // `val` we want here is equal to the indices for the output
  // tensor that would have given the same position as the output
  // The position is equal to the sum of stride[i] * index[i],
  // and we can can calculate the equivalent indices in the
  // output tensor strides by iteratively computing the index of
  // the biggest stride:
  // absolute = ...
  // for stride in strides_from_largest_to_smallest:
  //     cur_idx = absolute // stride
  //     absolute = absolute % stride

  auto zero = LongImm::make(0);
  return Compute(
      "output_1", dims, [&](const std::vector<VarHandle>& axes_input) {
        std::vector<ExprHandle> axes(axes_input.begin(), axes_input.end());
        auto absolute_position = ExprHandle(immLike(axes[0], 0));
        for (size_t i = 0; i < axes.size(); ++i) {
          absolute_position = absolute_position +
              (ExprHandle(immLike(axes[i], default_strides[i])) * axes[i]);
        }
        std::vector<size_t> sorted_stride_indices =
            reverse_sort_indices(strides);
        std::vector<ExprHandle> new_axes(sorted_stride_indices.size());
        for (size_t stride_index : sorted_stride_indices) {
          auto size = sizes[stride_index];
          auto index = zero;
          if (size != 1) {
            auto stride = strides[stride_index];
            index = absolute_position /
                ExprHandle(immLike(absolute_position, stride));
            absolute_position = absolute_position %
                ExprHandle(immLike(absolute_position, stride));
          }
          new_axes[stride_index] = index;
        }
        return BufHandle(buf).load(new_axes);
      });
}

void TensorExprKernel::bindConstant(const torch::jit::Value* v) {
  if (!v->type()->cast<TensorType>()) {
    // Only Tensor constants need to be bound, scalar constants will be turned
    // into immediates in TE IR
    return;
  }
  auto const_tensor = toIValue(v)->toTensor();

  const auto& tt = v->type()->expect<TensorType>();
  auto sizes = *tt->sizes().concrete_sizes();
  std::vector<ExprHandle> te_sizes;
  te_sizes.reserve(sizes.size());
  for (auto s : sizes) {
    te_sizes.push_back(s);
  }

  BufPtr buf = alloc<Buf>(
      "const_" + sanitizeName(v->debugName()),
      ExprHandleVectorToExprVector(te_sizes),
      ToDtype(static_cast<ScalarType>(*tt->scalarType())));

  if (!const_tensor.is_contiguous()) {
    const_tensor = const_tensor.clone().contiguous();
    unpacked_constant_tensors_.push_back(const_tensor);
  }

  constants_.push_back({buf, const_tensor.data_ptr()});
  bufs_[v] = buf;
}

void TensorExprKernel::preAllocIntermediateBufs(
    std::unordered_set<BufPtr>& interm_bufs) {
  std::vector<std::pair<BufPtr, void*>> allocated_bufs;
  for (auto it = interm_bufs.begin(); it != interm_bufs.end();) {
    // Check if buf shape is static and compute its size if static.
    auto buf = *it;
    bool is_static = true;
    size_t size =
        elementSize(buf->dtype().scalar_type()) * buf->dtype().lanes();
    for (auto& d : buf->dims()) {
      if (!d->isConstant()) {
        is_static = false;
        break;
      }
      size = size * (*intValue(d));
    }
    // Only allocate memory for static bufs.
    if (!is_static) {
      ++it;
      continue;
    }
    auto bp = (void*)malloc(size);
    if (!bp) {
      ++it;
      continue;
    }
    allocated_bufs.emplace_back(buf, bp);
    it = interm_bufs.erase(it);
  }
  std::sort(
      allocated_bufs.begin(),
      allocated_bufs.end(),
      [](const auto& a, const auto& b) {
        return a.first->name_hint() > b.first->name_hint();
      });
  for (auto& a : allocated_bufs) {
    constants_.push_back({a.first, a.second});
  }
}

void TensorExprKernel::compile() {
  GRAPH_DUMP("TensorExprKernel graph:", graph_);

  device_ = *pickDeviceType(graph_);
  OptimizeCat(graph_);

  // Block to collect the Stmts corresponding to all tensors.
  auto block = alloc<Block>(std::vector<StmtPtr>({}));

  // Bind inputs to buffers.
  nInputs_ = graph_->inputs().size();
  genInputDebugNames();
  for (auto const& input : graph_->inputs()) {
    Tensor t = bindInput(input);
    if (t.stmt()) {
      block->append_stmt(t.stmt());
    }
  }

  // Bind nodes to tensor compute expressions.
  for (auto const& n : graph_->nodes()) {
    if (n->kind() == prim::ListConstruct) {
      continue;
    } else if (n->kind() == prim::Constant) {
      bindConstant(n->output());
      continue;
    } else {
      for (auto const& output : n->outputs()) {
        if (output->hasUses()) {
          Tensor t = computeValue(output);
          bufs_.emplace(output, t.buf());
          block->append_stmt(t.stmt());
        }
      }
    }
    if (hasRandom_ && hasBroadcast_) {
      throw std::runtime_error(
          "Cannot support broadcast and random within one kernel");
    }
  }

  // Move output operands from `bufs_` to `bufOutputs_`
  for (auto& output : graph_->outputs()) {
    if (!bufs_.count(output)) {
      throw malformed_input("cannot find output Tensor");
    }
    // The "strided" tensor will be incorrect if used in NNC,
    // since NNC views it as contiguous. Only convert it to the right
    // strides at the end of the kernel (if already contiguous it's a no-op)
    Tensor properly_strided_output = convertOutputToCorrectStrides(output);
    if (properly_strided_output.stmt()) {
      block->append_stmt(properly_strided_output.stmt());
    }
    // NOLINTNEXTLINE(clang-analyzer-cplusplus.NewDeleteLeaks)
    bufs_[output] = properly_strided_output.buf();
    const auto& tt = output->type()->expect<TensorType>();
    auto sizes = *tt->sizes().concrete_sizes();
    tensorOutputSizes_.push_back(sizes);
    auto strides = tt->strides().concrete_sizes();

    // If the tensor is not dense or overlaps, we have
    // no way of matching the profiled striding
    if (strides && denseAndNonOverlapping(sizes, *strides)) {
      tensorOutputStrides_.push_back(*strides);
    } else {
      tensorOutputStrides_.push_back(TensorType::contiguousStridesOf(sizes));
    }

    bufOutputs_.insert(bufs_.at(output));
    bufferArgs_.emplace_back(BufHandle(bufs_.at(output)));
    tensorOutputTensorOptions_.emplace_back(
        c10::TensorOptions(tensorType(bufs_.at(output))).device(device_));
    bufs_.erase(output);
  }

  BackendType backendType = inferBackendTypeFromDevice(device_);
  StmtPtr stmt = transformLoops(backendType, block);

  for (auto c : constants_) {
    bufferArgs_.emplace_back(BufHandle(c.buf));
  }

  // Generate code.
  codegen_ = CreateCodeGen(
      getCodeGenName(backendType),
      stmt,
      bufferArgs_,
      device_,
      SubgraphUtils::generateNameForGraph(graph_));
}

TensorExprKernel::TensorExprKernel(
    const std::shared_ptr<Graph>& subgraph,
    std::unordered_map<c10::Symbol, NNCLoweringFunction> custom_lowerings,
    bool pre_alloc /*= false*/)
    : graph_(subgraph),
      code_(subgraph, ""),
      custom_lowerings_(std::move(custom_lowerings)),
      pre_alloc_(pre_alloc) {
  allow_fallback_ = fallbackAllowed();
  if (!allow_fallback_) {
    compile();
    return;
  }

  use_fallback_ = fallbackEnforced();
  if (use_fallback_) {
    return;
  }

  try {
    compile();
  } catch (...) {
    use_fallback_ = true;
  }
}

void TensorExprKernel::run(Stack& stack) {
  if (!use_fallback_ && !allow_fallback_) {
    runKernel(stack);
  } else if (!use_fallback_ && allow_fallback_) {
    try {
      runKernel(stack);
    } catch (...) {
      fallback(stack);
    }
  } else {
    fallback(stack);
  }
}

std::vector<CodeGen::CallArg> TensorExprKernel::prepareRunArgs(
    const at::ArrayRef<IValue>& inputs,
    std::vector<at::Tensor>& outputs) {
  // TODO: preallocate `runArgs` during compilation and fill in values where
  // possible (e.g. for constant tensors)
  std::vector<CodeGen::CallArg> runArgs;
  runArgs.reserve(inputs.size() + bufOutputs_.size());

  for (auto& input : inputs) {
    if (input.isInt()) {
      runArgs.emplace_back(input.toInt());
    } else if (input.isDouble()) {
      runArgs.emplace_back(input.toDouble());
    } else if (input.isTensor()) {
      runArgs.emplace_back(input.toTensor().data_ptr());
    }
  }

  for (size_t i = 0, e = bufOutputs_.size(); i < e; ++i) {
    auto const& opts = tensorOutputTensorOptions_[i];
    outputs.emplace_back(codegen_->empty_strided(
        tensorOutputSizes_[i],
        tensorOutputStrides_[i],
        opts.dtype,
        opts.layout,
        opts.device,
        opts.pinned_memory));
    runArgs.emplace_back(outputs.back().data_ptr());
  }

  for (auto c : constants_) {
    runArgs.emplace_back(c.ptr);
  }

  return runArgs;
}

StmtPtr TensorExprKernel::getCodeGenStmt() {
  return codegen_->stmt();
}

void TensorExprKernel::runKernel(Stack& stack) {
  // Set up arguments (inputs, then outputs) for kernel call.
  auto inputs = last(stack, nInputs_);
  std::vector<at::Tensor> outputs;

  std::vector<CodeGen::CallArg> runArgs = prepareRunArgs(inputs, outputs);

  // Call the kernel.
  codegen_->call(runArgs);

  // Update the stack.
  drop(stack, nInputs_);
  for (auto& o : outputs) {
    push_one(stack, std::move(o));
  }
}

void TensorExprKernel::runFast(
    const std::vector<void*>& inputs,
    const std::vector<void*>& outputs) {
  std::vector<void*> args(inputs);
  args.reserve(inputs.size() + outputs.size() + constants_.size());
  args.insert(args.end(), outputs.begin(), outputs.end());

  // TODO: we can consider preallocating and pre-filling the args vector.
  for (auto c : constants_) {
    args.push_back(c.ptr);
  }

  // Call the kernel.
  codegen_->call_raw(args);
}<|MERGE_RESOLUTION|>--- conflicted
+++ resolved
@@ -657,11 +657,7 @@
     const c10::VaryingShape<int64_t>& shape) {
   std::vector<ExprHandle> dims;
   for (const auto i : c10::irange(*shape.size())) {
-<<<<<<< HEAD
-    dims.push_back(IntImm::make(*shape[i]));
-=======
     dims.push_back(*shape[i]);
->>>>>>> fccaa4a3
   }
   return dims;
 }
