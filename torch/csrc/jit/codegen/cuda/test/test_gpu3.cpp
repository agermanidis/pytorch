--- conflicted
+++ resolved
@@ -6018,16 +6018,12 @@
   testValidate(fusion, cg_outputs, {t1, t0}, {ref}, __LINE__, __FILE__);
 }
 
-<<<<<<< HEAD
 TEST_F(NVFuserTest, FusionBroadcastPersistentReduction_CUDA) {
-  // Simplified repro for
-  // https://github.com/csarofeen/pytorch/issues/2094
-=======
-TEST_F(NVFuserTest, FusionMergeBroadcastingTrivialReduction1_CUDA) {
 #ifdef FBCODE_CAFFE2
   GTEST_SKIP() << "OOM on V100 32gb";
 #endif
->>>>>>> 850b53bb
+  // Simplified repro for
+  // https://github.com/csarofeen/pytorch/issues/2094
   std::unique_ptr<Fusion> fusion_ptr = std::make_unique<Fusion>();
   auto fusion = fusion_ptr.get();
   FusionGuard fg(fusion);
